--- conflicted
+++ resolved
@@ -786,17 +786,10 @@
 let secvars_of_global env gr =
   secvars_of_idset (vars_of_global_reference env gr)
 
-<<<<<<< HEAD
-let make_exact_entry env sigma pri poly ?(name=PathAny) (c, cty, ctx) =
+let make_exact_entry env sigma info poly ?(name=PathAny) (c, cty, ctx) =
   let secvars = secvars_of_constr env sigma c in
   let cty = strip_outer_cast sigma cty in
     match EConstr.kind sigma cty with
-=======
-let make_exact_entry env sigma info poly ?(name=PathAny) (c, cty, ctx) =
-  let secvars = secvars_of_constr env c in
-  let cty = strip_outer_cast cty in
-    match kind_of_term cty with
->>>>>>> 4fd59386
     | Prod _ -> failwith "make_exact_entry"
     | _ ->
 	let pat = Patternops.pattern_of_constr env sigma (EConstr.to_constr sigma cty) in
@@ -826,24 +819,14 @@
 	  try head_pattern_bound pat
           with BoundPattern -> failwith "make_apply_entry" in
         let nmiss = List.length (clenv_missing ce) in
-<<<<<<< HEAD
         let secvars = secvars_of_constr env sigma c in
-	if Int.equal nmiss 0 then
-	  (Some hd,
-          { pri = (match pri with None -> nb_hyp sigma' cty | Some p -> p);
-	    poly = poly;
-            pat = Some pat;
-	    name = name;
-=======
-        let secvars = secvars_of_constr env c in
-	let pri = match info.hint_priority with None -> nb_hyp cty + nmiss | Some p -> p in
+	let pri = match info.hint_priority with None -> nb_hyp sigma' cty + nmiss | Some p -> p in
 	let pat = match info.hint_pattern with
 	| Some p -> snd p | None -> pat
 	in
 	if Int.equal nmiss 0 then
 	  (Some hd,
           { pri; poly; pat = Some pat; name;
->>>>>>> 4fd59386
             db = None;
             secvars;
             code = with_uid (Res_pf(c,cty,ctx)); })
@@ -853,17 +836,8 @@
 	    Feedback.msg_info (str "the hint: eapply " ++ pr_leconstr_env env sigma' c ++
 	    str " will only be used by eauto");
           (Some hd,
-<<<<<<< HEAD
-           { pri = (match pri with None -> nb_hyp sigma' cty + nmiss | Some p -> p);
-	     poly = poly;
-             pat = Some pat;
-	     name = name;
-             db = None;
-             secvars;
-=======
            { pri; poly; pat = Some pat; name;
 	     db = None; secvars;
->>>>>>> 4fd59386
              code = with_uid (ERes_pf(c,cty,ctx)); })
         end
     | _ -> failwith "make_apply_entry"
