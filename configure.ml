--- conflicted
+++ resolved
@@ -11,16 +11,11 @@
 #load "str.cma"
 open Printf
 
-<<<<<<< HEAD
 let coq_version = "trunk"
-let coq_macos_version = "8.4.90" (** "[...] should be a string comprised of
-=======
-let coq_version = "8.6"
-let coq_macos_version = "8.6.00" (** "[...] should be a string comprised of
->>>>>>> 8d783c10
+let coq_macos_version = "8.6.90" (** "[...] should be a string comprised of
 three non-negative, period-separated integers [...]" *)
-let vo_magic = 8600
-let state_magic = 58600
+let vo_magic = 8691
+let state_magic = 58691
 let distributed_exec = ["coqtop";"coqc";"coqchk";"coqdoc";"coqmktop";"coqworkmgr";
 "coqdoc";"coq_makefile";"coq-tex";"gallina";"coqwc";"csdpcert";"coqdep"]
 
