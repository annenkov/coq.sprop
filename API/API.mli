(************************************************************************)
(*  v      *   The Coq Proof Assistant  /  The Coq Development Team     *)
(* <O___,, *   INRIA - CNRS - LIX - LRI - PPS - Copyright 1999-2017     *)
(*   \VV/  **************************************************************)
(*    //   *      This file is distributed under the terms of the       *)
(*         *       GNU Lesser General Public License Version 2.1        *)
(************************************************************************)

(* Warning, this file should respect the dependency order established
   in Coq. To see such order issue the comand:

   ```
   bash -c 'for i in kernel intf library engine pretyping interp proofs parsing printing tactics vernac stm toplevel; do echo -e "\n## $i files" && cat ${i}/${i}.mllib; done && echo -e "\n## highparsing files" && cat parsing/highparsing.mllib' > API/link
   ```

   Note however that files in intf/ are located manually now as their
   conceptual linking order in the Coq codebase is incorrect (but it
   works due to these files being implementation-free.

   See below in the file for their concrete position.
*)

(************************************************************************)
(* Modules from config/                                                 *)
(************************************************************************)
module Coq_config :
sig
  val exec_extension : string
end

(************************************************************************)
(* Modules from kernel/                                                 *)
(************************************************************************)
module Names :
sig

  open Util

  module Id :
  sig
    type t
    val equal : t -> t -> bool
    val compare : t -> t -> int
    val hash : t -> int
    val is_valid : string -> bool
    val of_bytes : bytes -> t
    val of_string : string -> t
    val of_string_soft : string -> t
    val to_string : t -> string
    val print : t -> Pp.std_ppcmds

    module Set  : Set.S with type elt = t
    module Map  : Map.ExtS with type key = t and module Set := Set
    module Pred : Predicate.S with type elt = t
    module List : List.MonoS with type elt = t
    val hcons : t -> t
  end

  module Name :
  sig
    type t = Anonymous     (** anonymous identifier *)
	   | Name of Id.t  (** non-anonymous identifier *)
    val mk_name : Id.t -> t
    val is_anonymous : t -> bool
    val is_name : t -> bool
    val compare : t -> t -> int
    val equal : t -> t -> bool
    val hash : t -> int
    val hcons : t -> t
    val print : t -> Pp.std_ppcmds
  end

  type name = Name.t =
    | Anonymous
    | Name of Id.t
  [@@ocaml.deprecated "alias of API.Name.t"]

  module DirPath :
  sig
    type t
    val empty : t
    val make : Id.t list -> t
    val repr : t -> Id.t list
    val equal : t -> t -> bool
    val to_string : t -> string
  end

  module MBId : sig
    type t
    val equal : t -> t -> bool
    val to_id : t -> Id.t
    val repr : t -> int * Id.t * DirPath.t
    val debug_to_string : t -> string
  end

  module Label :
  sig
    type t
    val make : string -> t
    val equal : t -> t -> bool
    val compare : t -> t -> int
    val of_id : Id.t -> t
    val to_id : t -> Id.t
    val to_string : t -> string
  end

  module ModPath :
  sig
    type t =
      | MPfile of DirPath.t
      | MPbound of MBId.t
      | MPdot of t * Label.t
    val compare : t -> t -> int
    val equal : t -> t -> bool
    val hash : t -> int
    val initial : t
    val to_string : t -> string
    val debug_to_string : t -> string
  end

  module KerName :
  sig
    type t
    val make : ModPath.t -> DirPath.t -> Label.t -> t
    val make2 : ModPath.t -> Label.t -> t
    val modpath : t -> ModPath.t
    val equal : t -> t -> bool
    val compare : t -> t -> int
    val label : t -> Label.t
    val repr : t -> ModPath.t * DirPath.t * Label.t
    val print : t -> Pp.std_ppcmds
    val to_string : t -> string
  end

  type kernel_name = KerName.t
  [@@ocaml.deprecated "alias of API.Names.KerName.t"]

  module Constant :
  sig
    type t
    val equal : t -> t -> bool
    val make1 : KerName.t -> t
    val make2 : ModPath.t -> Label.t -> t
    val make3 : ModPath.t -> DirPath.t -> Label.t -> t
    val repr3 : t -> ModPath.t * DirPath.t * Label.t
    val canonical : t -> KerName.t
    val user : t -> KerName.t
    val label : t -> Label.t
  end

  module MutInd :
  sig
    type t
    val make1 : KerName.t -> t
    val make2 : ModPath.t -> Label.t -> t
    val equal : t -> t -> bool
    val repr3 : t -> ModPath.t * DirPath.t * Label.t
    val canonical : t -> KerName.t
    val modpath : t -> ModPath.t
    val label : t -> Label.t
    val user : t -> KerName.t
    val print : t -> Pp.std_ppcmds
  end

  module Projection :
  sig
    type t
    val make : Constant.t -> bool -> t
    val map : (Constant.t -> Constant.t) -> t -> t
    val constant : t -> Constant.t
    val equal : t -> t -> bool
  end

  type evaluable_global_reference =
    | EvalVarRef of Id.t
    | EvalConstRef of Constant.t

  type inductive = MutInd.t * int
  val eq_ind : inductive -> inductive -> bool

  type constructor = inductive * int
  val eq_constructor : constructor -> constructor -> bool
  val constructor_hash : constructor -> int

  module MPset : Set.S with type elt = ModPath.t
  module MPmap : Map.ExtS with type key = ModPath.t and module Set := MPset

  module KNset  : CSig.SetS with type elt = KerName.t
  module KNpred : Predicate.S with type elt = KerName.t
  module KNmap  : Map.ExtS with type key = KerName.t and module Set := KNset

  module Cpred : Predicate.S with type elt = Constant.t
  module Cset : CSig.SetS with type elt = Constant.t
  module Cset_env  : CSig.SetS with type elt = Constant.t

  module Cmap : Map.ExtS with type key = Constant.t and module Set := Cset
  module Cmap_env : Map.ExtS with type key = Constant.t and module Set := Cset_env

  module Mindset : CSig.SetS with type elt = MutInd.t
  module Mindmap : Map.ExtS with type key = MutInd.t and module Set := Mindset
  module Mindmap_env : CSig.MapS with type key = MutInd.t

  module Indmap : CSig.MapS with type key = inductive
  module Constrmap : CSig.MapS with type key = constructor
  module Indmap_env : CSig.MapS with type key = inductive
  module Constrmap_env : CSig.MapS with type key = constructor

  type transparent_state = Id.Pred.t * Cpred.t

  val empty_transparent_state : transparent_state
  val full_transparent_state : transparent_state
  val var_full_transparent_state : transparent_state
  val cst_full_transparent_state : transparent_state

  val pr_kn : KerName.t -> Pp.std_ppcmds
  [@@ocaml.deprecated "alias of API.Names.KerName.print"]

  val eq_constant : Constant.t -> Constant.t -> bool
  [@@ocaml.deprecated "alias of API.Names.Constant.equal"]

  type module_path = ModPath.t =
    | MPfile of DirPath.t
    | MPbound of MBId.t
    | MPdot of ModPath.t * Label.t
  [@@ocaml.deprecated "alias of API.Names.ModPath.t"]

  type variable = Id.t

  type 'a tableKey =
    | ConstKey of 'a
    | VarKey of Id.t
    | RelKey of Int.t

  val id_of_string : string -> Id.t
  [@@ocaml.deprecated "alias of API.Names.Id.of_string"]

  val string_of_id : Id.t -> string
  [@@ocaml.deprecated "alias of API.Names.Id.to_string"]

  type mutual_inductive = MutInd.t
  [@@ocaml.deprecated "alias of API.Names.MutInd.t"]

  val eq_mind : MutInd.t -> MutInd.t -> bool
  [@@ocaml.deprecated "alias of API.Names.MutInd.equal"]

  val repr_con : Constant.t -> ModPath.t * DirPath.t * Label.t
  [@@ocaml.deprecated "alias of API.Names.Constant.repr3"]

  val repr_mind : MutInd.t -> ModPath.t * DirPath.t * Label.t
  [@@ocaml.deprecated "alias of API.Names.MutInd.repr3"]

  val initial_path : ModPath.t
  [@@ocaml.deprecated "alias of API.Names.ModPath.initial"]

  val con_label : Constant.t -> Label.t
  [@@ocaml.deprecated "alias of API.Names.Constant.label"]

  val mind_label : MutInd.t -> Label.t
  [@@ocaml.deprecated "alias of API.Names.MutInd.label"]

  val string_of_mp : ModPath.t -> string
  [@@ocaml.deprecated "alias of API.Names.ModPath.to_string"]

  val mind_of_kn : KerName.t -> MutInd.t
  [@@ocaml.deprecated "alias of API.Names.MutInd.make1"]

  type constant = Constant.t
  [@@ocaml.deprecated "alias of API.Names.Constant.t"]

  val mind_modpath : MutInd.t -> ModPath.t
  [@@ocaml.deprecated "alias of API.Names.MutInd.modpath"]

  val canonical_mind : MutInd.t -> KerName.t
  [@@ocaml.deprecated "alias of API.Names.MutInd.canonical"]

  val user_mind : MutInd.t -> KerName.t
  [@@ocaml.deprecated "alias of API.Names.MutInd.user"]

  val repr_kn : KerName.t -> ModPath.t * DirPath.t * Label.t
  [@@ocaml.deprecated "alias of API.Names.KerName.repr"]

  val constant_of_kn : KerName.t -> Constant.t
  [@@ocaml.deprecated "alias of API.Names.Constant.make1"]

  val user_con : Constant.t -> KerName.t
  [@@ocaml.deprecated "alias of API.Names.Constant.user"]

  val modpath : KerName.t -> ModPath.t
  [@@ocaml.deprecated "alias of API.Names.KerName.modpath"]

  val canonical_con : Constant.t -> KerName.t
  [@@ocaml.deprecated "alias of API.Names.Constant.canonical"]

  val make_kn : ModPath.t -> DirPath.t -> Label.t -> KerName.t
  [@@ocaml.deprecated "alias of API.Names.KerName.make"]

  val make_con : ModPath.t -> DirPath.t -> Label.t -> Constant.t
  [@@ocaml.deprecated "alias of API.Names.Constant.make3"]

  val debug_pr_con : Constant.t -> Pp.std_ppcmds

  val debug_pr_mind : MutInd.t -> Pp.std_ppcmds

  val pr_con : Constant.t -> Pp.std_ppcmds

  val string_of_con : Constant.t -> string

  val string_of_mind : MutInd.t -> string

  val debug_string_of_mind : MutInd.t -> string

  val debug_string_of_con : Constant.t -> string

  type identifier = Id.t
  module Idset  : Set.S with type elt = identifier and type t = Id.Set.t

end

module Univ :
sig

  module Level :
  sig
    type t
    val set : t
    val pr : t -> Pp.std_ppcmds
  end

  type universe_level = Level.t

  module LSet :
  sig
    include CSig.SetS with type elt = universe_level
    val pr : (Level.t -> Pp.std_ppcmds) -> t -> Pp.std_ppcmds
  end

  module Universe :
  sig
    type t
    val pr : t -> Pp.std_ppcmds
  end

  type universe = Universe.t

  module Instance :
  sig
    type t
    val empty : t
    val of_array : Level.t array -> t
    val to_array : t -> Level.t array
    val pr : (Level.t -> Pp.std_ppcmds) -> t -> Pp.std_ppcmds
  end

  type 'a puniverses = 'a * Instance.t

  val out_punivs : 'a puniverses -> 'a

  type constraint_type = Lt | Le | Eq

  type univ_constraint = universe_level * constraint_type * universe_level

  module Constraint : sig
    include Set.S with type elt = univ_constraint
  end

  type 'a constrained = 'a * Constraint.t

  module UContext :
  sig
    type t
    val empty : t
  end

  type universe_context = UContext.t

  module AUContext :
  sig
    type t
    val empty : t
  end

  type abstract_universe_context = AUContext.t

  module CumulativityInfo :
  sig
    type t
  end

  type cumulativity_info = CumulativityInfo.t

  module ACumulativityInfo :
  sig
    type t
  end
  type abstract_cumulativity_info = ACumulativityInfo.t

  module ContextSet :
  sig
    type t
    val empty : t
    val of_context : UContext.t -> t
    val to_context : t -> UContext.t
  end

  type 'a in_universe_context_set = 'a * ContextSet.t
  type 'a in_universe_context = 'a * UContext.t

  type universe_context_set = ContextSet.t

  type universe_set = LSet.t

  type 'a constraint_function = 'a -> 'a -> Constraint.t -> Constraint.t

  module LMap :
  sig
    include CMap.ExtS with type key = universe_level and module Set := LSet

    val union : 'a t -> 'a t -> 'a t
    val diff : 'a t -> 'a t -> 'a t
    val subst_union : 'a option t -> 'a option t -> 'a option t
    val pr : ('a -> Pp.std_ppcmds) -> 'a t -> Pp.std_ppcmds
  end

  type 'a universe_map = 'a LMap.t
  type universe_subst = universe universe_map
  type universe_level_subst = universe_level universe_map

  val enforce_leq : Universe.t constraint_function
  val pr_uni : Universe.t -> Pp.std_ppcmds
  val pr_universe_context : (Level.t -> Pp.std_ppcmds) -> UContext.t -> Pp.std_ppcmds
  val pr_universe_context_set : (Level.t -> Pp.std_ppcmds) -> ContextSet.t -> Pp.std_ppcmds
  val pr_universe_subst : universe_subst -> Pp.std_ppcmds
  val pr_universe_level_subst : universe_level_subst -> Pp.std_ppcmds
  val pr_constraints : (Level.t -> Pp.std_ppcmds) -> Constraint.t -> Pp.std_ppcmds
end

module UGraph :
sig
  type t
  val pr_universes : (Univ.Level.t -> Pp.std_ppcmds) -> t -> Pp.std_ppcmds
end

module Esubst :
sig
  type 'a subs
  val subs_id : int -> 'a subs
end

module Sorts :
sig
  type contents = Pos | Null
  type t =
         | Prop of contents
         | Type of Univ.Universe.t
  val is_prop : t -> bool
  val hash : t -> int

  type family = InProp | InSet | InType
  val family : t -> family
end

module Evar :
sig
  (** Unique identifier of some {i evar} *)
  type t

  (** Recover the underlying integer. *)
  val repr : t -> int

  val equal : t -> t -> bool

  (** a set of unique identifiers of some {i evars} *)
  module Set : Set.S with type elt = t
  module Map : CMap.ExtS with type key = t and module Set := Set

end

module Constr :
sig
  open Names

  type t

  type constr = t
  type types = t

  type cast_kind =
                 | VMcast
                 | NATIVEcast
                 | DEFAULTcast
                 | REVERTcast

  type metavariable = int

  type existential_key = Evar.t
  type 'constr pexistential = existential_key * 'constr array

  type 'a puniverses = 'a Univ.puniverses
  type pconstant = Constant.t puniverses
  type pinductive = inductive puniverses
  type pconstructor = constructor puniverses

  type ('constr, 'types) prec_declaration =
    Name.t array * 'types array * 'constr array

  type ('constr, 'types) pfixpoint =
    (int array * int) * ('constr, 'types) prec_declaration

  type ('constr, 'types) pcofixpoint =
    int * ('constr, 'types) prec_declaration

  type case_style =
      LetStyle | IfStyle | LetPatternStyle | MatchStyle
    | RegularStyle (** infer printing form from number of constructor *)

  type case_printing =
    { ind_tags : bool list; (** tell whether letin or lambda in the arity of the inductive type *)
      cstr_tags : bool list array; (** tell whether letin or lambda in the signature of each constructor *)
      style     : case_style }

  type case_info =
    { ci_ind        : inductive;      (* inductive type to which belongs the value that is being matched *)
      ci_npar       : int;            (* number of parameters of the above inductive type *)
      ci_cstr_ndecls : int array;     (* For each constructor, the corresponding integer determines
                                         the number of values that can be bound in a match-construct.
                                         NOTE: parameters of the inductive type are therefore excluded from the count *)
      ci_cstr_nargs : int array;      (* for each constructor, the corresponding integers determines
                                         the number of values that can be applied to the constructor,
                                         in addition to the parameters of the related inductive type
                                         NOTE: "lets" are therefore excluded from the count
                                         NOTE: parameters of the inductive type are also excluded from the count *)
      ci_pp_info    : case_printing   (* not interpreted by the kernel *)
    }

  type ('constr, 'types, 'sort, 'univs) kind_of_term =
     | Rel       of int
     | Var       of Id.t
     | Meta      of metavariable
     | Evar      of 'constr pexistential
     | Sort      of 'sort
     | Cast      of 'constr * cast_kind * 'types
     | Prod      of Name.t * 'types * 'types
     | Lambda    of Name.t * 'types * 'constr
     | LetIn     of Name.t * 'constr * 'types * 'constr
     | App       of 'constr * 'constr array
     | Const     of (Constant.t * 'univs)
     | Ind       of (inductive * 'univs)
     | Construct of (constructor * 'univs)
     | Case      of case_info * 'constr * 'constr * 'constr array
     | Fix       of ('constr, 'types) pfixpoint
     | CoFix     of ('constr, 'types) pcofixpoint
     | Proj      of Projection.t * 'constr

  val equal : t -> t -> bool
  val eq_constr_nounivs : t -> t -> bool
  val compare : t -> t -> int

  val hash : t -> int

  val mkRel : int -> t
  val mkVar : Id.t -> t
  val mkMeta : metavariable -> t
  type existential = existential_key * constr array
  val mkEvar : existential -> t
  val mkSort : Sorts.t -> t
  val mkProp : t
  val mkSet  : t
  val mkType : Univ.Universe.t -> t
  val mkCast : t * cast_kind * t -> t
  val mkProd : Name.t * types * types -> types
  val mkLambda : Name.t * types * t -> t
  val mkLetIn : Name.t * t * types * t -> t
  val mkApp : t * t array -> t
  val map_puniverses : ('a -> 'b) -> 'a puniverses -> 'b puniverses

  val mkConst : Constant.t -> t
  val mkConstU : pconstant -> t

  val mkProj : (Projection.t * t) -> t

  val mkInd : inductive -> t
  val mkIndU : pinductive -> t

  val mkConstruct : constructor -> t
  val mkConstructU : pconstructor -> t
  val mkConstructUi : pinductive * int -> t

  val mkCase : case_info * t * t * t array -> t

end

module Context :
sig
  module Rel :
  sig
    module Declaration :
    sig
      (* local declaration *)
      (* local declaration *)
      type ('constr, 'types) pt =
        | LocalAssum of Names.Name.t * 'types            (** name, type *)
        | LocalDef of Names.Name.t * 'constr * 'types    (** name, value, type *)

      type t = (Constr.constr, Constr.types) pt

      (** Return the name bound by a given declaration. *)
      val get_name : ('c, 't) pt -> Names.Name.t

      (** Return the type of the name bound by a given declaration. *)
      val get_type : ('c, 't) pt -> 't

      (** Set the name that is bound by a given declaration. *)
      val set_name : Names.Name.t -> ('c, 't) pt -> ('c, 't) pt

      (** Set the type of the bound variable in a given declaration. *)
      val set_type : 't -> ('c, 't) pt -> ('c, 't) pt

      (** Return [true] iff a given declaration is a local assumption. *)
      val is_local_assum : ('c, 't) pt -> bool

      (** Return [true] iff a given declaration is a local definition. *)
      val is_local_def : ('c, 't) pt -> bool

      (** Check whether the two given declarations are equal. *)
      val equal : ('c -> 'c -> bool) -> ('c, 'c) pt -> ('c, 'c) pt -> bool

      (** Map the name bound by a given declaration. *)
      val map_name : (Names.Name.t -> Names.Name.t) -> ('c, 't) pt -> ('c, 't) pt

      (** For local assumptions, this function returns the original local assumptions.
        For local definitions, this function maps the value in the local definition. *)
      val map_value : ('c -> 'c) -> ('c, 't) pt -> ('c, 't) pt

      (** Map the type of the name bound by a given declaration. *)
      val map_type : ('t -> 't) -> ('c, 't) pt -> ('c, 't) pt

      (** Map all terms in a given declaration. *)
      val map_constr : ('c -> 'c) -> ('c, 'c) pt -> ('c, 'c) pt

      (** Perform a given action on all terms in a given declaration. *)
      val iter_constr : ('c -> unit) -> ('c, 'c) pt -> unit

      (** Reduce all terms in a given declaration to a single value. *)
      val fold_constr : ('c -> 'a -> 'a) -> ('c, 'c) pt -> 'a -> 'a
    end

    (** Rel-context is represented as a list of declarations.
        Inner-most declarations are at the beginning of the list.
        Outer-most declarations are at the end of the list. *)
    type ('constr, 'types) pt = ('constr, 'types) Declaration.pt list
    type t = Declaration.t list

    (** empty rel-context *)
    val empty : ('c, 't) pt

    (** Return a new rel-context enriched by with a given inner-most declaration. *)
    val add : ('c, 't) Declaration.pt -> ('c, 't) pt -> ('c, 't) pt

    (** Return the number of {e local declarations} in a given context. *)
    val length : ('c, 't) pt -> int

    (** Check whether given two rel-contexts are equal. *)
    val equal : ('c -> 'c -> bool) -> ('c, 'c) pt -> ('c, 'c) pt -> bool

    (** Return the number of {e local assumptions} in a given rel-context. *)
    val nhyps : ('c, 't) pt -> int

    (** Return a declaration designated by a given de Bruijn index.
      @raise Not_found if the designated de Bruijn index outside the range. *)
    val lookup : int -> ('c, 't) pt -> ('c, 't) Declaration.pt

    (** Map all terms in a given rel-context. *)
    val map : ('c -> 'c) -> ('c, 'c) pt -> ('c, 'c) pt

    (** Perform a given action on every declaration in a given rel-context. *)
    val iter : ('c -> unit) -> ('c, 'c) pt -> unit

    (** Reduce all terms in a given rel-context to a single value.
      Innermost declarations are processed first. *)
    val fold_inside : ('a -> ('c, 't) Declaration.pt -> 'a) -> init:'a -> ('c, 't) pt -> 'a

    (** Reduce all terms in a given rel-context to a single value.
      Outermost declarations are processed first. *)
    val fold_outside : (('c, 't) Declaration.pt -> 'a -> 'a) -> ('c, 't) pt -> init:'a -> 'a

    (** [extended_vect n Γ] does the same, returning instead an array. *)
    val to_extended_vect : (int -> 'r) -> int -> ('c, 't) pt -> 'r array
  end
  module Named :
  sig
    module Declaration :
    sig
      (** local declaration *)
      type ('constr, 'types) pt =
        | LocalAssum of Names.Id.t * 'types             (** identifier, type *)
        | LocalDef of Names.Id.t * 'constr * 'types     (** identifier, value, type *)

      type t = (Constr.constr, Constr.types) pt

      (** Return the identifier bound by a given declaration. *)
      val get_id : ('c, 't) pt -> Names.Id.t

      (** Return the type of the name bound by a given declaration. *)
      val get_type : ('c, 't) pt -> 't

      (** Set the identifier that is bound by a given declaration. *)
      val set_id : Names.Id.t -> ('c, 't) pt -> ('c, 't) pt

      (** Set the type of the bound variable in a given declaration. *)
      val set_type : 't -> ('c, 't) pt -> ('c, 't) pt

      (** Return [true] iff a given declaration is a local assumption. *)
      val is_local_assum : ('c, 't) pt -> bool

      (** Return [true] iff a given declaration is a local definition. *)
      val is_local_def : ('c, 't) pt -> bool

      (** Check whether any term in a given declaration satisfies a given predicate. *)
      val exists : ('c -> bool) -> ('c, 'c) pt -> bool

      (** Check whether all terms in a given declaration satisfy a given predicate. *)
      val for_all : ('c -> bool) -> ('c, 'c) pt -> bool

      (** Check whether the two given declarations are equal. *)
      val equal : ('c -> 'c -> bool) -> ('c, 'c) pt -> ('c, 'c) pt -> bool

      (** Map the identifier bound by a given declaration. *)
      val map_id : (Names.Id.t -> Names.Id.t) -> ('c, 't) pt -> ('c, 't) pt

      (** For local assumptions, this function returns the original local assumptions.
        For local definitions, this function maps the value in the local definition. *)
      val map_value : ('c -> 'c) -> ('c, 't) pt -> ('c, 't) pt

      (** Map the type of the name bound by a given declaration. *)
      val map_type : ('t -> 't) -> ('c, 't) pt -> ('c, 't) pt

      (** Map all terms in a given declaration. *)
      val map_constr : ('c -> 'c) -> ('c, 'c) pt -> ('c, 'c) pt

      (** Perform a given action on all terms in a given declaration. *)
      val iter_constr : ('c -> unit) -> ('c, 'c) pt -> unit

      (** Reduce all terms in a given declaration to a single value. *)
      val fold_constr : ('c -> 'a -> 'a) -> ('c, 'c) pt -> 'a -> 'a

      val to_rel_decl : ('c, 't) pt -> ('c, 't) Rel.Declaration.pt
    end
    (** Named-context is represented as a list of declarations.
      Inner-most declarations are at the beginning of the list.
      Outer-most declarations are at the end of the list. *)
    type ('constr, 'types) pt = ('constr, 'types) Declaration.pt list
    type t = Declaration.t list

    (** empty named-context *)
    val empty : ('c, 't) pt

    (** Return a new named-context enriched by with a given inner-most declaration. *)
    val add : ('c, 't) Declaration.pt -> ('c, 't) pt -> ('c, 't) pt

    (** Return the number of {e local declarations} in a given named-context. *)
    val length : ('c, 't) pt -> int

    (** Return a declaration designated by an identifier of the variable bound in that declaration.
      @raise Not_found if the designated identifier is not bound in a given named-context. *)
    val lookup : Names.Id.t -> ('c, 't) pt -> ('c, 't) Declaration.pt

    (** Check whether given two named-contexts are equal. *)
    val equal : ('c -> 'c -> bool) -> ('c, 'c) pt -> ('c, 'c) pt -> bool

    (** Map all terms in a given named-context. *)
    val map : ('c -> 'c) -> ('c, 'c) pt -> ('c, 'c) pt

    (** Perform a given action on every declaration in a given named-context. *)
    val iter : ('c -> unit) -> ('c, 'c) pt -> unit

    (** Reduce all terms in a given named-context to a single value.
      Innermost declarations are processed first. *)
    val fold_inside : ('a -> ('c, 't) Declaration.pt -> 'a) -> init:'a -> ('c, 't) pt -> 'a

    (** Reduce all terms in a given named-context to a single value.
      Outermost declarations are processed first. *)
    val fold_outside : (('c, 't) Declaration.pt -> 'a -> 'a) -> ('c, 't) pt -> init:'a -> 'a

    (** Return the set of all identifiers bound in a given named-context. *)
    val to_vars : ('c, 't) pt -> Names.Id.Set.t

    (** [to_instance Ω] builds an instance [args] such
      that [Ω ⊢ args:Ω] where [Ω] is a named-context and with the local
      definitions of [Ω] skipped. Example: for [id1:T,id2:=c,id3:U], it
      gives [Var id1, Var id3]. All [idj] are supposed distinct. *)
    val to_instance : (Names.Id.t -> 'r) -> ('c, 't) pt -> 'r list
  end
end

module Vars :
sig
  type substl = Constr.t list

  val substl : substl -> Constr.t -> Constr.t

  val subst1 : Constr.t -> Constr.t -> Constr.t

  val lift : int -> Constr.t -> Constr.t

  val closed0 : Constr.t -> bool

  val closedn : int -> Constr.t -> bool

  val replace_vars : (Names.Id.t * Constr.t) list -> Constr.t -> Constr.t

  val noccurn : int -> Constr.t -> bool
  val subst_var : Names.Id.t -> Constr.t -> Constr.t
  val subst_vars : Names.Id.t list -> Constr.t -> Constr.t
  val substnl : substl -> int -> Constr.t -> Constr.t
end

module Term :
sig

  type sorts_family = Sorts.family = InProp | InSet | InType

  type contents = Sorts.contents = Pos | Null

  type sorts = Sorts.t =
    | Prop of contents
    | Type of Univ.Universe.t
  [@@ocaml.deprecated "alias of API.Sorts.t"]

  type constr = Constr.t
  type types = Constr.t

  type metavariable = int

  type ('constr, 'types) prec_declaration = Names.Name.t array * 'types array * 'constr array

  type 'constr pexistential = 'constr Constr.pexistential
  type cast_kind = Constr.cast_kind =
                 | VMcast
                 | NATIVEcast
                 | DEFAULTcast
                 | REVERTcast

  type 'a puniverses = 'a Univ.puniverses
  type pconstant = Names.Constant.t puniverses
  type pinductive = Names.inductive puniverses
  type pconstructor = Names.constructor puniverses
  type case_style = Constr.case_style =
    | LetStyle
    | IfStyle
    | LetPatternStyle
    | MatchStyle
    | RegularStyle

  type case_printing = Constr.case_printing =
    { ind_tags  : bool list;
      cstr_tags : bool list array;
      style     : case_style
    }

  type case_info = Constr.case_info =
    { ci_ind        : Names.inductive;
      ci_npar       : int;
      ci_cstr_ndecls: int array;
      ci_cstr_nargs : int array;
      ci_pp_info    : case_printing
    }

  type ('constr, 'types) pfixpoint =
    (int array * int) * ('constr, 'types) prec_declaration

  type ('constr, 'types) pcofixpoint =
    int * ('constr, 'types) prec_declaration

  type ('constr, 'types, 'sort, 'univs) kind_of_term = ('constr, 'types, 'sort, 'univs) Constr.kind_of_term =
     | Rel       of int
     | Var       of Names.Id.t
     | Meta      of Constr.metavariable
     | Evar      of 'constr pexistential
     | Sort      of 'sort
     | Cast      of 'constr * cast_kind * 'types
     | Prod      of Names.Name.t * 'types * 'types
     | Lambda    of Names.Name.t * 'types * 'constr
     | LetIn     of Names.Name.t * 'constr * 'types * 'constr
     | App       of 'constr * 'constr array
     | Const     of (Names.Constant.t * 'univs)
     | Ind       of (Names.inductive * 'univs)
     | Construct of (Names.constructor * 'univs)
     | Case      of case_info * 'constr * 'constr * 'constr array
     | Fix       of ('constr, 'types) pfixpoint
     | CoFix     of ('constr, 'types) pcofixpoint
     | Proj      of Names.Projection.t * 'constr
  type existential = Constr.existential_key * constr array
  type rec_declaration = Names.Name.t array * constr array * constr array
  type fixpoint = (int array * int) * rec_declaration
  type cofixpoint = int * rec_declaration
  val kind_of_term : constr -> (constr, types, Sorts.t, Univ.Instance.t) kind_of_term
  val applistc : constr -> constr list -> constr

  val applist : constr * constr list -> constr
  [@@ocaml.deprecated "(sort of an) alias of API.Term.applistc"]

  val mkArrow : types -> types -> constr
  val mkRel : int -> constr
  val mkVar : Names.Id.t -> constr

  val mkMeta : Constr.metavariable -> constr

  val mkEvar : existential -> constr
  val mkSort : Sorts.t -> types
  val mkProp : types
  val mkSet  : types
  val mkType : Univ.Universe.t -> types
  val mkCast : constr * cast_kind * constr -> constr
  val mkProd : Names.Name.t * types * types -> types
  val mkLambda : Names.Name.t * types * constr -> constr
  val mkLetIn : Names.Name.t * constr * types * constr -> constr
  val mkApp : constr * constr array -> constr
  val mkConst : Names.Constant.t -> constr
  val mkProj : Names.Projection.t * constr -> constr
  val mkInd : Names.inductive -> constr
  val mkConstruct : Names.constructor -> constr
  val mkConstructU : Names.constructor puniverses -> constr
  val mkConstructUi : (pinductive * int) -> constr
  val mkCase : case_info * constr * constr * constr array -> constr
  val mkFix : fixpoint -> constr
  val mkCoFix : cofixpoint -> constr
  val mkNamedLambda : Names.Id.t -> types -> constr -> constr
  val mkNamedLetIn : Names.Id.t -> constr -> types -> constr -> constr
  val mkNamedProd : Names.Id.t -> types -> types -> types

  val decompose_app : constr -> constr * constr list
  val decompose_prod : constr -> (Names.Name.t*constr) list * constr
  val decompose_prod_n : int -> constr -> (Names.Name.t * constr) list * constr
  val decompose_prod_assum : types -> Context.Rel.t * types
  val decompose_lam : constr -> (Names.Name.t * constr) list * constr
  val decompose_lam_n : int -> constr -> (Names.Name.t * constr) list * constr
  val decompose_prod_n_assum : int -> types -> Context.Rel.t * types

  val compose_prod : (Names.Name.t * constr) list -> constr -> constr
  val compose_lam : (Names.Name.t * constr) list -> constr -> constr

  val destSort : constr -> Sorts.t
  val destVar : constr -> Names.Id.t
  val destApp : constr -> constr * constr array
  val destProd : types -> Names.Name.t * types * types
  val destLetIn : constr -> Names.Name.t * constr * types * constr
  val destEvar : constr -> existential
  val destRel : constr -> int
  val destConst : constr -> Names.Constant.t puniverses
  val destCast : constr -> constr * cast_kind * constr
  val destLambda : constr -> Names.Name.t * types * constr

  val isRel : constr -> bool
  val isVar  : constr -> bool
  val isEvar : constr -> bool
  val isLetIn : constr -> bool
  val isLambda : constr -> bool
  val isConst : constr -> bool
  val isEvar_or_Meta : constr -> bool
  val isCast : constr -> bool
  val isMeta : constr -> bool
  val isApp : constr -> bool

  val fold_constr : ('a -> constr -> 'a) -> 'a -> constr -> 'a

  val eq_constr : constr -> constr -> bool

  val hash_constr : constr -> int
  val it_mkLambda_or_LetIn : constr -> Context.Rel.t -> constr
  val it_mkProd_or_LetIn : types -> Context.Rel.t -> types
  val prod_applist : constr -> constr list -> constr
  exception DestKO
  val map_constr : (constr -> constr) -> constr -> constr

  val mkIndU : pinductive -> constr
  val mkConstU : pconstant -> constr
  val map_constr_with_binders :
    ('a -> 'a) -> ('a -> constr -> constr) -> 'a -> constr -> constr
  val iter_constr : (constr -> unit) -> constr -> unit

  (* Quotients away universes: really needed?
   * Can't we just call eq_c_univs_infer and discard the inferred csts?
   *)
  val eq_constr_nounivs : constr -> constr -> bool

  type ('constr, 'types) kind_of_type =
    | SortType   of Sorts.t
    | CastType   of 'types * 'types
    | ProdType   of Names.Name.t * 'types * 'types
    | LetInType  of Names.Name.t * 'constr * 'types * 'types
    | AtomicType of 'constr * 'constr array

  val kind_of_type : types -> (constr, types) kind_of_type

  val is_prop_sort : Sorts.t -> bool
  [@@ocaml.deprecated "alias of API.Sorts.is_prop"]

  type existential_key = Constr.existential_key

  val family_of_sort : Sorts.t -> Sorts.family

  val compare : constr -> constr -> int

  val constr_ord : constr -> constr -> int
  [@@ocaml.deprecated "alias of API.Term.compare"]

  val destInd : constr -> Names.inductive puniverses
  val univ_of_sort : Sorts.t -> Univ.Universe.t

  val strip_lam : constr -> constr
  val strip_prod_assum : types -> types

  val decompose_lam_assum : constr -> Context.Rel.t * constr
  val destFix : constr -> fixpoint

  val compare_constr : (constr -> constr -> bool) -> constr -> constr -> bool
end

module Mod_subst :
sig
  type delta_resolver
  type substitution
  type 'a substituted

  val force_constr : Constr.t substituted -> Constr.t

  val empty_delta_resolver : delta_resolver
  val constant_of_delta_kn : delta_resolver -> Names.KerName.t -> Names.Constant.t
  val mind_of_delta_kn : delta_resolver -> Names.KerName.t -> Names.MutInd.t
  val subst_kn : substitution -> Names.KerName.t -> Names.KerName.t
  val subst_evaluable_reference :
    substitution -> Names.evaluable_global_reference -> Names.evaluable_global_reference
  val subst_mps : substitution -> Constr.t -> Constr.t
  val subst_constant : substitution -> Names.Constant.t -> Names.Constant.t
  val subst_ind : substitution -> Names.inductive -> Names.inductive
  val debug_pr_subst : substitution -> Pp.std_ppcmds
  val debug_pr_delta : delta_resolver -> Pp.std_ppcmds
end

module Opaqueproof :
sig
  type opaquetab
  type opaque
  val empty_opaquetab : opaquetab
  val force_proof : opaquetab -> opaque -> Constr.t
end

module Cbytecodes :
sig
  type tag = int
  type reloc_table = (tag * int) array
end

module Cemitcodes :
sig
  type to_patch_substituted
end

module Decl_kinds :
sig
  type polymorphic = bool
  type cumulative_inductive_flag = bool
  type recursivity_kind =
    | Finite
    | CoFinite
    | BiFinite

  type locality =
    | Discharge
    | Local
    | Global

  type definition_object_kind =
    | Definition
    | Coercion
    | SubClass
    | CanonicalStructure
    | Example
    | Fixpoint
    | CoFixpoint
    | Scheme
    | StructureComponent
    | IdentityCoercion
    | Instance
    | Method
  type theorem_kind =
    | Theorem
    | Lemma
    | Fact
    | Remark
    | Property
    | Proposition
    | Corollary
  type goal_object_kind =
    | DefinitionBody of definition_object_kind
    | Proof of theorem_kind
  type goal_kind = locality * polymorphic * goal_object_kind
  type assumption_object_kind =
    | Definitional
    | Logical
    | Conjectural
  type logical_kind =
    | IsAssumption of assumption_object_kind
    | IsDefinition of definition_object_kind
    | IsProof of theorem_kind
  type binding_kind =
    | Explicit
    | Implicit
  type private_flag = bool
  type definition_kind = locality * polymorphic * definition_object_kind
end

module Retroknowledge :
sig
  type action
  type nat_field =
    | NatType
    | NatPlus
    | NatTimes
  type n_field =
    | NPositive
    | NType
    | NTwice
    | NTwicePlusOne
    | NPhi
    | NPhiInv
    | NPlus
    | NTimes
  type int31_field =
    | Int31Bits
    | Int31Type
    | Int31Constructor
    | Int31Twice
    | Int31TwicePlusOne
    | Int31Phi
    | Int31PhiInv
    | Int31Plus
    | Int31PlusC
    | Int31PlusCarryC
    | Int31Minus
    | Int31MinusC
    | Int31MinusCarryC
    | Int31Times
    | Int31TimesC
    | Int31Div21
    | Int31Div
    | Int31Diveucl
    | Int31AddMulDiv
    | Int31Compare
    | Int31Head0
    | Int31Tail0
    | Int31Lor
    | Int31Land
    | Int31Lxor
  type field =
    | KInt31 of string * int31_field
end

module Conv_oracle :
sig
  type level
end

module Declarations :
sig

  open Names

  type recarg =
    | Norec
    | Mrec of Names.inductive
    | Imbr of Names.inductive
  type wf_paths = recarg Rtree.t
  type inline = int option
  type constant_def =
                    | Undef of inline
                    | Def of Constr.t Mod_subst.substituted
                    | OpaqueDef of Opaqueproof.opaque
  type template_arity = {
    template_param_levels : Univ.Level.t option list;
    template_level : Univ.Universe.t;
  }

  type ('a, 'b) declaration_arity =
    | RegularArity of 'a
    | TemplateArity of 'b

  type constant_type = (Constr.types, Context.Rel.t * template_arity) declaration_arity

  type constant_universes =
    | Monomorphic_const of Univ.universe_context
    | Polymorphic_const of Univ.abstract_universe_context

  type projection_body = {
        proj_ind : Names.MutInd.t;
        proj_npars : int;
        proj_arg : int;
        proj_type : Constr.types;
        proj_eta  : Constr.t * Constr.types;
        proj_body : Constr.t;
      }

  type typing_flags = {
    check_guarded : bool;
    check_universes : bool;
  }

  type constant_body = {
        const_hyps : Context.Named.t;
        const_body : constant_def;
        const_type : constant_type;
        const_body_code : Cemitcodes.to_patch_substituted option;
        const_universes : constant_universes;
        const_proj : projection_body option;
        const_inline_code : bool;
        const_typing_flags : typing_flags;
      }

  type regular_inductive_arity = {
    mind_user_arity : Constr.types;
    mind_sort : Sorts.t;
  }

  type inductive_arity = (regular_inductive_arity, template_arity) declaration_arity

  type one_inductive_body = {
        mind_typename : Names.Id.t;
        mind_arity_ctxt : Context.Rel.t;
        mind_arity : inductive_arity;
        mind_consnames : Names.Id.t array;
        mind_user_lc : Constr.types array;
        mind_nrealargs : int;
        mind_nrealdecls : int;
        mind_kelim : Sorts.family list;
        mind_nf_lc : Constr.types array;
        mind_consnrealargs : int array;
        mind_consnrealdecls : int array;
        mind_recargs : wf_paths;
        mind_nb_constant : int;
        mind_nb_args : int;
        mind_reloc_tbl :  Cbytecodes.reloc_table;
      }

  type ('ty,'a) functorize =
                           | NoFunctor of 'a
                           | MoreFunctor of Names.MBId.t * 'ty * ('ty,'a) functorize

  type with_declaration =
                        | WithMod of Names.Id.t list * Names.ModPath.t
                        | WithDef of Names.Id.t list * Constr.t Univ.in_universe_context

  type module_alg_expr =
                       | MEident of Names.ModPath.t
                       | MEapply of module_alg_expr * Names.ModPath.t
                       | MEwith of module_alg_expr * with_declaration

  type abstract_inductive_universes =
  | Monomorphic_ind of Univ.universe_context
  | Polymorphic_ind of Univ.abstract_universe_context
  | Cumulative_ind of Univ.abstract_cumulativity_info

  type record_body = (Id.t * Constant.t array * projection_body array) option
  
  type mutual_inductive_body = {
        mind_packets : one_inductive_body array;
        mind_record : record_body option;
        mind_finite : Decl_kinds.recursivity_kind;
        mind_ntypes : int;
        mind_hyps : Context.Named.t;
        mind_nparams : int;
        mind_nparams_rec : int;
        mind_params_ctxt : Context.Rel.t;
        mind_universes : abstract_inductive_universes;
        mind_private : bool option;
        mind_typing_flags : typing_flags;
      }
   and module_expression = (module_type_body,module_alg_expr) functorize
   and module_implementation =
                             | Abstract
                               | Algebraic of module_expression
                             | Struct of module_signature
                             | FullStruct
   and module_body =
                       { mod_mp : Names.ModPath.t;
                         mod_expr : module_implementation;
                         mod_type : module_signature;
                         mod_type_alg : module_expression option;
                         mod_constraints : Univ.ContextSet.t;
                         mod_delta : Mod_subst.delta_resolver;
                         mod_retroknowledge : Retroknowledge.action list
                       }
   and module_signature = (module_type_body,structure_body) functorize
   and module_type_body = module_body
   and structure_body = (Names.Label.t * structure_field_body) list
   and structure_field_body =
                            | SFBconst of constant_body
                            | SFBmind of mutual_inductive_body
                            | SFBmodule of module_body
                            | SFBmodtype of module_type_body
end

module Declareops :
sig
  val constant_has_body : Declarations.constant_body -> bool
  val is_opaque : Declarations.constant_body -> bool
  val eq_recarg : Declarations.recarg -> Declarations.recarg -> bool
end

module Entries :
sig

  open Names
  open Constr

  type local_entry =
    | LocalDefEntry   of constr
    | LocalAssumEntry of constr

  type inductive_universes =
    | Monomorphic_ind_entry of Univ.universe_context
    | Polymorphic_ind_entry of Univ.universe_context
    | Cumulative_ind_entry of Univ.cumulativity_info

  type one_inductive_entry = {
    mind_entry_typename : Id.t;
    mind_entry_arity : constr;
    mind_entry_template : bool; (* Use template polymorphism *)
    mind_entry_consnames : Id.t list;
    mind_entry_lc : constr list }

  type mutual_inductive_entry = {
    mind_entry_record : (Names.Id.t option) option;
    (** Some (Some id): primitive record with id the binder name of the record
        in projections.
        Some None: non-primitive record *)
    mind_entry_finite : Decl_kinds.recursivity_kind;
    mind_entry_params : (Id.t * local_entry) list;
    mind_entry_inds : one_inductive_entry list;
    mind_entry_universes : inductive_universes;
    (* universe constraints and the constraints for subtyping of
       inductive types in the block. *)
    mind_entry_private : bool option;
  }

  type inline = int option
  type 'a proof_output = Constr.t Univ.in_universe_context_set * 'a
  type 'a const_entry_body = 'a proof_output Future.computation
  type 'a definition_entry =
                               { const_entry_body   : 'a const_entry_body;
                                 (* List of section variables *)
                                 const_entry_secctx : Context.Named.t option;
                                 (* State id on which the completion of type checking is reported *)
                                 const_entry_feedback    : Stateid.t option;
                                 const_entry_type        : Constr.types option;
                                 const_entry_polymorphic : bool;
                                 const_entry_universes   : Univ.UContext.t;
                                 const_entry_opaque      : bool;
                                 const_entry_inline_code : bool }
  type parameter_entry = Context.Named.t option * bool * Constr.types Univ.in_universe_context * inline

  type projection_entry = {
    proj_entry_ind : MutInd.t;
    proj_entry_arg : int }

  type 'a constant_entry =
                         | DefinitionEntry of 'a definition_entry
                         | ParameterEntry of parameter_entry
                         | ProjectionEntry of projection_entry
  type module_struct_entry = Declarations.module_alg_expr
  type module_params_entry =
    (Names.MBId.t * module_struct_entry) list
  type module_type_entry = module_params_entry * module_struct_entry
end

module Environ :
sig
  type env
  type named_context_val

  type ('constr, 'types) punsafe_judgment =
    {
      uj_val : 'constr;
      uj_type : 'types
    }
  type 'types punsafe_type_judgment = {
    utj_val : 'types;
    utj_type : Sorts.t }

  type unsafe_type_judgment = Term.types punsafe_type_judgment
  val empty_env : env
  val lookup_mind : Names.MutInd.t -> env -> Declarations.mutual_inductive_body
  val push_rel : Context.Rel.Declaration.t -> env -> env
  val push_rel_context : Context.Rel.t -> env -> env
  val push_rec_types : Term.rec_declaration -> env -> env
  val lookup_rel : int -> env -> Context.Rel.Declaration.t
  val lookup_named : Names.Id.t -> env -> Context.Named.Declaration.t
  val lookup_named_val : Names.Id.t -> named_context_val -> Context.Named.Declaration.t
  val lookup_constant : Names.Constant.t -> env -> Declarations.constant_body
  val opaque_tables : env -> Opaqueproof.opaquetab
  val is_projection : Names.Constant.t -> env -> bool
  val lookup_projection : Names.Projection.t -> env -> Declarations.projection_body
  val named_context_of_val : named_context_val -> Context.Named.t
  val push_named : Context.Named.Declaration.t -> env -> env
  val named_context : env -> Context.Named.t
  val named_context_val : env -> named_context_val
  val push_named_context_val : Context.Named.Declaration.t -> named_context_val -> named_context_val
  val reset_with_named_context : named_context_val -> env -> env
  val rel_context : env -> Context.Rel.t
  val constant_value_in : env -> Names.Constant.t Univ.puniverses -> Constr.t
  val named_type : Names.Id.t -> env -> Constr.types
  val constant_opt_value_in : env -> Names.Constant.t Univ.puniverses -> Constr.t option
  val fold_named_context_reverse :
    ('a -> Context.Named.Declaration.t -> 'a) -> init:'a -> env -> 'a
  val evaluable_named  : Names.Id.t -> env -> bool
  val push_context_set : ?strict:bool -> Univ.ContextSet.t -> env -> env
end

module CClosure :
sig

  type table_key = Names.Constant.t Univ.puniverses Names.tableKey

  type fconstr

  type fterm =
    | FRel of int
    | FAtom of Constr.t (** Metas and Sorts *)
    | FCast of fconstr * Constr.cast_kind * fconstr
    | FFlex of table_key
    | FInd of Names.inductive Univ.puniverses
    | FConstruct of Names.constructor Univ.puniverses
    | FApp of fconstr * fconstr array
    | FProj of Names.Projection.t * fconstr
    | FFix of Term.fixpoint * fconstr Esubst.subs
    | FCoFix of Term.cofixpoint * fconstr Esubst.subs
    | FCaseT of Term.case_info * Constr.t * fconstr * Constr.t array * fconstr Esubst.subs (* predicate and branches are closures *)
    | FLambda of int * (Names.Name.t * Constr.t) list * Constr.t * fconstr Esubst.subs
    | FProd of Names.Name.t * fconstr * fconstr
    | FLetIn of Names.Name.t * fconstr * fconstr * Constr.t * fconstr Esubst.subs
    | FEvar of Term.existential * fconstr Esubst.subs
    | FLIFT of int * fconstr
    | FCLOS of Constr.t * fconstr Esubst.subs
    | FLOCKED

  module RedFlags : sig
    type reds
    type red_kind
    val mkflags : red_kind list -> reds
    val fBETA : red_kind
    val fCOFIX : red_kind
    val fCONST : Names.Constant.t -> red_kind
    val fFIX : red_kind
    val fMATCH : red_kind
    val fZETA : red_kind
    val red_add_transparent : reds -> Names.transparent_state -> reds
  end

  type 'a infos_cache
  type 'a infos = {
    i_flags : RedFlags.reds;
    i_cache : 'a infos_cache }

  type clos_infos = fconstr infos

  val mk_clos : fconstr Esubst.subs -> Constr.t -> fconstr
  val mk_atom : Constr.t -> fconstr
  val mk_clos_deep :
    (fconstr Esubst.subs -> Constr.t -> fconstr) ->
    fconstr Esubst.subs -> Constr.t -> fconstr
  val mk_red : fterm -> fconstr
  val all : RedFlags.reds
  val beta : RedFlags.reds
  val betaiota : RedFlags.reds
  val betaiotazeta : RedFlags.reds

  val create_clos_infos : ?evars:(Term.existential -> Constr.t option) -> RedFlags.reds -> Environ.env -> clos_infos

  val whd_val : clos_infos -> fconstr -> Constr.t

  val inject : Constr.t -> fconstr

  val kl : clos_infos -> fconstr -> Constr.t
  val term_of_fconstr : fconstr -> Constr.t
end

module Reduction :
sig
  exception NotConvertible
  type conv_pb =
               | CONV
               | CUMUL

  val whd_all : Environ.env -> Constr.t -> Constr.t

  val whd_betaiotazeta : Environ.env -> Constr.t -> Constr.t

  val is_arity : Environ.env -> Term.types -> bool

  val dest_prod : Environ.env -> Term.types -> Context.Rel.t * Term.types

  type 'a extended_conversion_function =
    ?l2r:bool -> ?reds:Names.transparent_state -> Environ.env ->
    ?evars:((Term.existential->Constr.t option) * UGraph.t) ->
    'a -> 'a -> unit
  val conv : Constr.t extended_conversion_function
end

module Type_errors :
sig

  open Names
  open Term
  open Environ

  type 'constr pguard_error =
    (** Fixpoints *)
    | NotEnoughAbstractionInFixBody
    | RecursionNotOnInductiveType of 'constr
    | RecursionOnIllegalTerm of int * (env * 'constr) * int list * int list
    | NotEnoughArgumentsForFixCall of int
    (** CoFixpoints *)
    | CodomainNotInductiveType of 'constr
    | NestedRecursiveOccurrences
    | UnguardedRecursiveCall of 'constr
    | RecCallInTypeOfAbstraction of 'constr
    | RecCallInNonRecArgOfConstructor of 'constr
    | RecCallInTypeOfDef of 'constr
    | RecCallInCaseFun of 'constr
    | RecCallInCaseArg of 'constr
    | RecCallInCasePred of 'constr
    | NotGuardedForm of 'constr
    | ReturnPredicateNotCoInductive of 'constr

  type arity_error =
    | NonInformativeToInformative
    | StrongEliminationOnNonSmallType
    | WrongArity

  type ('constr, 'types) ptype_error =
    | UnboundRel of int
    | UnboundVar of variable
    | NotAType of ('constr, 'types) punsafe_judgment
    | BadAssumption of ('constr, 'types) punsafe_judgment
    | ReferenceVariables of identifier * 'constr
    | ElimArity of pinductive * sorts_family list * 'constr * ('constr, 'types) punsafe_judgment
                   * (sorts_family * sorts_family * arity_error) option
    | CaseNotInductive of ('constr, 'types) punsafe_judgment
    | WrongCaseInfo of pinductive * case_info
    | NumberBranches of ('constr, 'types) punsafe_judgment * int
    | IllFormedBranch of 'constr * pconstructor * 'constr * 'constr
    | Generalization of (Name.t * 'types) * ('constr, 'types) punsafe_judgment
    | ActualType of ('constr, 'types) punsafe_judgment * 'types
    | CantApplyBadType of
        (int * 'constr * 'constr) * ('constr, 'types) punsafe_judgment * ('constr, 'types) punsafe_judgment array
    | CantApplyNonFunctional of ('constr, 'types) punsafe_judgment * ('constr, 'types) punsafe_judgment array
    | IllFormedRecBody of 'constr pguard_error * Name.t array * int * env * ('constr, 'types) punsafe_judgment array
    | IllTypedRecBody of
        int * Name.t array * ('constr, 'types) punsafe_judgment array * 'types array
    | UnsatisfiedConstraints of Univ.Constraint.t

  type type_error = (constr, types) ptype_error

  exception TypeError of Environ.env * type_error
end

module Modops :
sig
  val destr_nofunctor : ('ty,'a) Declarations.functorize -> 'a
  val add_structure :
    Names.ModPath.t -> Declarations.structure_body -> Mod_subst.delta_resolver ->
    Environ.env -> Environ.env
  val add_module_type : Names.ModPath.t -> Declarations.module_type_body -> Environ.env -> Environ.env
end

module Inductive :
sig
  type mind_specif = Declarations.mutual_inductive_body * Declarations.one_inductive_body
  val type_of_inductive : Environ.env -> mind_specif Univ.puniverses -> Term.types
  exception SingletonInductiveBecomesProp of Names.Id.t
  val lookup_mind_specif : Environ.env -> Names.inductive -> mind_specif
  val find_inductive  : Environ.env -> Term.types -> Term.pinductive * Constr.t list
end

module Typeops :
sig
  val infer_type : Environ.env -> Term.types -> Environ.unsafe_type_judgment
  val type_of_constant_type : Environ.env -> Declarations.constant_type -> Term.types
  val type_of_constant_in : Environ.env -> Term.pconstant -> Term.types
end

module Mod_typing :
sig
  type 'alg translation =
    Declarations.module_signature * 'alg * Mod_subst.delta_resolver * Univ.ContextSet.t
  val translate_modtype :
    Environ.env -> Names.ModPath.t -> Entries.inline ->
     Entries.module_type_entry -> Declarations.module_type_body
  val translate_mse :
    Environ.env -> Names.ModPath.t option -> Entries.inline -> Declarations.module_alg_expr ->
    Declarations.module_alg_expr translation
end

module Safe_typing :
sig
  type private_constants
  val mk_pure_proof : Constr.t -> private_constants Entries.proof_output
end

(************************************************************************)
(* End of modules from kernel/                                          *)
(************************************************************************)

(************************************************************************)
(* Modules from intf/                                                   *)
(************************************************************************)

module Misctypes :
sig
  type evars_flag = bool
  type clear_flag = bool option
  type advanced_flag = bool
  type rec_flag = bool

  type 'a or_by_notation =
    | AN of 'a
    | ByNotation of (string * string option) Loc.located

  type 'a or_var =
                 | ArgArg of 'a
                 | ArgVar of Names.Id.t Loc.located

  type 'a and_short_name = 'a * Names.Id.t Loc.located option

  type 'a glob_sort_gen =
    | GProp (** representation of [Prop] literal *)
    | GSet  (** representation of [Set] literal *)
    | GType of 'a (** representation of [Type] literal *)

  type level_info = Names.Name.t Loc.located option
  type glob_level = level_info glob_sort_gen

  type sort_info = Names.Name.t Loc.located list
  type glob_sort = sort_info glob_sort_gen

  type case_style = Term.case_style =
    | LetStyle
    | IfStyle
    | LetPatternStyle
    | MatchStyle
    | RegularStyle (** infer printing form from number of constructor *)

  type 'a cast_type =
                    | CastConv of 'a
                    | CastVM of 'a
                    | CastCoerce
                    | CastNative of 'a

  type 'constr intro_pattern_expr =
    | IntroForthcoming of bool
    | IntroNaming of intro_pattern_naming_expr
    | IntroAction of 'constr intro_pattern_action_expr
  and intro_pattern_naming_expr =
    | IntroIdentifier of Names.Id.t
    | IntroFresh of Names.Id.t
    | IntroAnonymous
  and 'constr intro_pattern_action_expr =
    | IntroWildcard
    | IntroOrAndPattern of 'constr or_and_intro_pattern_expr
    | IntroInjection of ('constr intro_pattern_expr) Loc.located list
    | IntroApplyOn of 'constr Loc.located * 'constr intro_pattern_expr Loc.located
    | IntroRewrite of bool
  and 'constr or_and_intro_pattern_expr =
    | IntroOrPattern of ('constr intro_pattern_expr) Loc.located list list
    | IntroAndPattern of ('constr intro_pattern_expr) Loc.located list

  type quantified_hypothesis =
    | AnonHyp of int
    | NamedHyp of Names.Id.t

  type 'a explicit_bindings = (quantified_hypothesis * 'a) Loc.located list

  type 'a bindings =
    | ImplicitBindings of 'a list
    | ExplicitBindings of 'a explicit_bindings
    | NoBindings

  type 'a with_bindings = 'a * 'a bindings

  type 'a core_destruction_arg =
    | ElimOnConstr of 'a
    | ElimOnIdent of Names.Id.t Loc.located
    | ElimOnAnonHyp of int

  type inversion_kind =
    | SimpleInversion
    | FullInversion
    | FullInversionClear

  type multi =
    | Precisely of int
    | UpTo of int
    | RepeatStar
    | RepeatPlus
  type 'id move_location =
    | MoveAfter of 'id
    | MoveBefore of 'id
    | MoveFirst
    | MoveLast

  type 'a destruction_arg = clear_flag * 'a core_destruction_arg

end

module Locus :
sig
  type 'a occurrences_gen =
  | AllOccurrences
  | AllOccurrencesBut of 'a list (** non-empty *)
  | NoOccurrences
  | OnlyOccurrences of 'a list (** non-empty *)
  type occurrences = int occurrences_gen
  type occurrences_expr = (int Misctypes.or_var) occurrences_gen
  type 'a with_occurrences = occurrences_expr * 'a
  type hyp_location_flag =
                             InHyp | InHypTypeOnly | InHypValueOnly
  type 'a hyp_location_expr = 'a with_occurrences * hyp_location_flag
  type 'id clause_expr =
  { onhyps : 'id hyp_location_expr list option;
    concl_occs : occurrences_expr }
  type clause = Names.Id.t clause_expr
  type hyp_location = Names.Id.t * hyp_location_flag
  type goal_location = hyp_location option
end

(************************************************************************)
(* End Modules from intf/                                               *)
(************************************************************************)

(************************************************************************)
(* Modules from library/                                                *)
(************************************************************************)

module Univops :
sig
  val universes_of_constr : Term.constr -> Univ.universe_set
  val restrict_universe_context : Univ.universe_context_set -> Univ.universe_set -> Univ.universe_context_set
end

module Nameops :
sig
  val atompart_of_id : Names.Id.t -> string

  val pr_id : Names.Id.t -> Pp.std_ppcmds
  [@@ocaml.deprecated "alias of API.Names.Id.print"]

  val pr_name : Names.Name.t -> Pp.std_ppcmds
  [@@ocaml.deprecated "alias of API.Names.Name.print"]

  val name_fold : (Names.Id.t -> 'a -> 'a) -> Names.Name.t -> 'a -> 'a
  val name_app : (Names.Id.t -> Names.Id.t) -> Names.Name.t -> Names.Name.t
  val add_suffix : Names.Id.t -> string -> Names.Id.t
  val increment_subscript : Names.Id.t -> Names.Id.t
  val make_ident : string -> int option -> Names.Id.t
  val out_name : Names.Name.t -> Names.Id.t
  val pr_lab : Names.Label.t -> Pp.std_ppcmds
  module Name :
  sig
    include module type of struct include Names.Name end
    val get_id : t -> Names.Id.t
    val fold_right : (Names.Id.t -> 'a -> 'a) -> t -> 'a -> 'a
  end
end

module Libnames :
sig

  open Util
  open Names

  type full_path
  val pr_path : full_path -> Pp.std_ppcmds
  val make_path : Names.DirPath.t -> Names.Id.t -> full_path
  val eq_full_path : full_path -> full_path -> bool
  val dirpath : full_path -> Names.DirPath.t
  val path_of_string : string -> full_path

  type qualid
  val make_qualid : Names.DirPath.t -> Names.Id.t -> qualid
  val qualid_eq : qualid -> qualid -> bool
  val repr_qualid : qualid -> Names.DirPath.t * Names.Id.t
  val pr_qualid : qualid -> Pp.std_ppcmds
  val string_of_qualid : qualid -> string
  val qualid_of_string : string -> qualid
  val qualid_of_path : full_path -> qualid
  val qualid_of_dirpath : Names.DirPath.t -> qualid
  val qualid_of_ident : Names.Id.t -> qualid

  type reference =
    | Qualid of qualid Loc.located
    | Ident of Names.Id.t Loc.located
  val loc_of_reference : reference -> Loc.t option
  val qualid_of_reference : reference -> qualid Loc.located
  val pr_reference : reference -> Pp.std_ppcmds

  val is_dirpath_prefix_of : Names.DirPath.t -> Names.DirPath.t -> bool
  val split_dirpath : Names.DirPath.t -> Names.DirPath.t * Names.Id.t
  val dirpath_of_string : string -> Names.DirPath.t
  val pr_dirpath : Names.DirPath.t -> Pp.std_ppcmds

  val string_of_path : full_path -> string
  val basename : full_path -> Names.Id.t

  type object_name = full_path * Names.KerName.t
  type object_prefix = Names.DirPath.t * (Names.ModPath.t * Names.DirPath.t)

  module Dirset : Set.S with type elt = DirPath.t
  module Dirmap : Map.ExtS with type key = DirPath.t and module Set := Dirset
  module Spmap  : CSig.MapS with type key = full_path
end

module Globnames :
sig

  open Util

  type global_reference =
    | VarRef of Names.Id.t
    | ConstRef of Names.Constant.t
    | IndRef of Names.inductive
    | ConstructRef of Names.constructor

  type extended_global_reference =
                                 | TrueGlobal of global_reference
                                 | SynDef of Names.KerName.t

  (* Long term: change implementation so that only 1 kind of order is needed.
   * Today: _env ones are fine grained, which one to pick depends.  Eg.
   *   - conversion rule are implemented by the non_env ones
   *   - pretty printing (of user provided names/aliases) are implemented by
   *     the _env ones
   *)
  module Refset : CSig.SetS with type elt = global_reference
  module Refmap : Map.ExtS
    with type key = global_reference and module Set := Refset

  module Refset_env : CSig.SetS with type elt = global_reference
  module Refmap_env : Map.ExtS
    with type key = global_reference and module Set := Refset_env

  module RefOrdered :
  sig
    type t = global_reference
    val compare : t -> t -> int
  end

  val pop_global_reference : global_reference -> global_reference
  val eq_gr : global_reference -> global_reference -> bool
  val destIndRef : global_reference -> Names.inductive

  val encode_mind : Names.DirPath.t -> Names.Id.t -> Names.MutInd.t
  val encode_con : Names.DirPath.t -> Names.Id.t -> Names.Constant.t

  val global_of_constr : Constr.t -> global_reference

  val subst_global : Mod_subst.substitution -> global_reference -> global_reference * Constr.t
  val destConstructRef : global_reference -> Names.constructor

  val reference_of_constr : Constr.t -> global_reference
  [@@ocaml.deprecated "alias of API.Globnames.global_of_constr"]

  val is_global : global_reference -> Constr.t -> bool
end

module Libobject :
sig
  type obj
  type 'a substitutivity =
                         | Dispose
                           | Substitute of 'a
                         | Keep of 'a
                         | Anticipate of 'a

  type 'a object_declaration =   {
                                   object_name : string;
                                   cache_function : Libnames.object_name * 'a -> unit;
                                   load_function : int -> Libnames.object_name * 'a -> unit;
                                   open_function : int -> Libnames.object_name * 'a -> unit;
                                   classify_function : 'a -> 'a substitutivity;
                                   subst_function :  Mod_subst.substitution * 'a -> 'a;
                                   discharge_function : Libnames.object_name * 'a -> 'a option;
                                   rebuild_function : 'a -> 'a
                                 }
  val declare_object : 'a object_declaration -> ('a -> obj)
  val default_object : string -> 'a object_declaration
  val object_tag : obj -> string
end

module Summary :
sig

  type frozen
  type marshallable

  type 'a summary_declaration =
    { freeze_function : marshallable -> 'a;
      unfreeze_function : 'a -> unit;
      init_function : unit -> unit; }

  val ref : ?freeze:(marshallable -> 'a -> 'a) -> name:string -> 'a -> 'a ref
  val declare_summary : string -> 'a summary_declaration -> unit
  module Local :
  sig
    type 'a local_ref
    val ref : ?freeze:('a -> 'a) -> name:string -> 'a -> 'a local_ref
    val (:=) : 'a local_ref -> 'a -> unit
    val (!) : 'a local_ref -> 'a
  end
end

module Nametab :
sig
  exception GlobalizationError of Libnames.qualid

  type ltac_constant = Names.KerName.t

  val global : Libnames.reference -> Globnames.global_reference
  val global_of_path : Libnames.full_path -> Globnames.global_reference
  val shortest_qualid_of_global : Names.Id.Set.t -> Globnames.global_reference -> Libnames.qualid
  val path_of_global : Globnames.global_reference -> Libnames.full_path
  val locate_extended : Libnames.qualid -> Globnames.extended_global_reference
  val full_name_module : Libnames.qualid -> Names.DirPath.t
  val locate_tactic : Libnames.qualid -> Names.KerName.t
  val pr_global_env : Names.Id.Set.t -> Globnames.global_reference -> Pp.std_ppcmds
  val shortest_qualid_of_tactic : Names.KerName.t -> Libnames.qualid
  val basename_of_global : Globnames.global_reference -> Names.Id.t

  type visibility =
    | Until of int
    | Exactly of int

  val push_tactic : visibility -> Libnames.full_path -> Names.KerName.t -> unit
  val error_global_not_found : ?loc:Loc.t -> Libnames.qualid -> 'a
  val shortest_qualid_of_module : Names.ModPath.t -> Libnames.qualid
  val dirpath_of_module : Names.ModPath.t -> Names.DirPath.t
  val locate_module : Libnames.qualid -> Names.ModPath.t
  val dirpath_of_global : Globnames.global_reference -> Names.DirPath.t
  val locate : Libnames.qualid -> Globnames.global_reference
  val locate_constant : Libnames.qualid -> Names.Constant.t
end

module Global :
sig
  val env : unit -> Environ.env
  val lookup_mind : Names.MutInd.t -> Declarations.mutual_inductive_body
  val lookup_constant  : Names.Constant.t -> Declarations.constant_body
  val lookup_module    : Names.ModPath.t -> Declarations.module_body
  val lookup_modtype   : Names.ModPath.t -> Declarations.module_type_body
  val lookup_inductive : Names.inductive -> Declarations.mutual_inductive_body * Declarations.one_inductive_body
  val constant_of_delta_kn : Names.KerName.t -> Names.Constant.t
  val register :
    Retroknowledge.field -> Constr.t -> Constr.t -> unit
  val env_of_context : Environ.named_context_val -> Environ.env
  val is_polymorphic : Globnames.global_reference -> bool

  val constr_of_global_in_context : Environ.env ->
    Globnames.global_reference -> Constr.types * Univ.AUContext.t

  val type_of_global_in_context : Environ.env ->
    Globnames.global_reference -> Constr.types * Univ.AUContext.t

  val current_dirpath : unit -> Names.DirPath.t
  val body_of_constant_body : Declarations.constant_body -> (Constr.t * Univ.AUContext.t) option
  val body_of_constant : Names.Constant.t -> (Constr.t * Univ.AUContext.t) option
  val add_constraints : Univ.Constraint.t -> unit
end

module Lib : sig
  type is_type = bool
  type export = bool option
  type node =
            | Leaf of Libobject.obj (* FIX: horrible hack (wrt. Enrico) *)
            | CompilingLibrary of Libnames.object_prefix
            | OpenedModule of is_type * export * Libnames.object_prefix * Summary.frozen
            | ClosedModule  of library_segment
            | OpenedSection of Libnames.object_prefix * Summary.frozen
            | ClosedSection of library_segment

   and library_segment = (Libnames.object_name * node) list

  val current_mp : unit -> Names.ModPath.t
  val is_modtype : unit -> bool
  val is_module : unit -> bool
  val sections_are_opened : unit -> bool
  val add_anonymous_leaf : ?cache_first:bool -> Libobject.obj -> unit
  val contents : unit -> library_segment
  val cwd : unit -> Names.DirPath.t
  val add_leaf : Names.Id.t -> Libobject.obj -> Libnames.object_name
  val make_kn : Names.Id.t -> Names.KerName.t
  val make_path : Names.Id.t -> Libnames.full_path
  val discharge_con : Names.Constant.t -> Names.Constant.t
  val discharge_inductive : Names.inductive -> Names.inductive
end

module Declaremods :
sig

  val append_end_library_hook : (unit -> unit) -> unit

end

module Library :
sig
  val library_is_loaded : Names.DirPath.t -> bool
  val loaded_libraries : unit -> Names.DirPath.t list
end

module States :
sig
  val with_state_protection_on_exception : ('a -> 'b) -> 'a -> 'b
  val with_state_protection : ('a -> 'b) -> 'a -> 'b
end

module Kindops :
sig
  val logical_kind_of_goal_kind : Decl_kinds.goal_object_kind -> Decl_kinds.logical_kind
end

module Goptions :
sig
  type option_name = string list
  type 'a option_sig =
    {
      optdepr  : bool;
      optname  : string;
      optkey   : option_name;
      optread  : unit -> 'a;
      optwrite : 'a -> unit
    }

  type 'a write_function = 'a -> unit

  val declare_bool_option  : ?preprocess:(bool -> bool) ->
                             bool option_sig   -> bool write_function
  val declare_int_option   : ?preprocess:(int option -> int option) ->
                             int option option_sig -> int option write_function
  val declare_string_option: ?preprocess:(string -> string) ->
                             string option_sig -> string write_function
  val set_bool_option_value : option_name -> bool -> unit
end

module Keys :
sig
  type key
  val constr_key : ('a -> ('a, 't, 'u, 'i) Constr.kind_of_term) -> 'a -> key option
  val declare_equiv_keys : key -> key -> unit
  val pr_keys : (Globnames.global_reference -> Pp.std_ppcmds) -> Pp.std_ppcmds
end

module Coqlib :
sig

  type coq_eq_data = { eq   : Globnames.global_reference;
                       ind  : Globnames.global_reference;
                       refl : Globnames.global_reference;
                       sym  : Globnames.global_reference;
                       trans: Globnames.global_reference;
                       congr: Globnames.global_reference;
                     }

  type coq_sigma_data = {
      proj1 : Globnames.global_reference;
      proj2 : Globnames.global_reference;
      elim  : Globnames.global_reference;
      intro : Globnames.global_reference;
      typ   : Globnames.global_reference }
  val gen_reference : string -> string list -> string -> Globnames.global_reference
  val find_reference : string -> string list -> string -> Globnames.global_reference
  val check_required_library : string list -> unit
  val logic_module_name : string list
  val glob_true : Globnames.global_reference
  val glob_false : Globnames.global_reference
  val glob_O : Globnames.global_reference
  val glob_S : Globnames.global_reference
  val nat_path : Libnames.full_path
  val datatypes_module_name : string list
  val glob_eq : Globnames.global_reference
  val build_coq_eq_sym : Globnames.global_reference Util.delayed
  val build_coq_False : Globnames.global_reference Util.delayed
  val build_coq_not : Globnames.global_reference Util.delayed
  val build_coq_eq : Globnames.global_reference Util.delayed
  val build_coq_eq_data : coq_eq_data Util.delayed
  val path_of_O : Names.constructor
  val path_of_S : Names.constructor
  val build_prod : coq_sigma_data Util.delayed
  val build_coq_True : Globnames.global_reference Util.delayed
  val coq_iff_ref : Globnames.global_reference lazy_t
  val build_coq_iff_left_proj : Globnames.global_reference Util.delayed
  val build_coq_iff_right_proj : Globnames.global_reference Util.delayed
  val init_modules : string list list
  val build_coq_eq_refl  : Globnames.global_reference Util.delayed
  val arith_modules : string list list
  val zarith_base_modules : string list list
  val gen_reference_in_modules : string -> string list list-> string -> Globnames.global_reference
  val jmeq_module_name : string list
  val coq_eq_ref : Globnames.global_reference lazy_t
  val coq_not_ref : Globnames.global_reference lazy_t
  val coq_or_ref : Globnames.global_reference lazy_t
  val build_coq_and : Globnames.global_reference Util.delayed
  val build_coq_I : Globnames.global_reference Util.delayed
  val coq_reference : string -> string list -> string -> Globnames.global_reference
end

(************************************************************************)
(* End of modules from library/                                         *)
(************************************************************************)

(************************************************************************)
(* Modules from engine/                                                 *)
(************************************************************************)

module Universes :
sig
  type universe_binders
  type universe_opt_subst
  val fresh_inductive_instance : Environ.env -> Names.inductive -> Term.pinductive Univ.in_universe_context_set
  val new_Type : Names.DirPath.t -> Term.types
  val type_of_global : Globnames.global_reference -> Term.types Univ.in_universe_context_set
  val constr_of_global : Globnames.global_reference -> Constr.t
  val new_univ_level : Names.DirPath.t -> Univ.Level.t
  val new_sort_in_family : Sorts.family -> Sorts.t
  val pr_with_global_universes : Univ.Level.t -> Pp.std_ppcmds
  val pr_universe_opt_subst : universe_opt_subst -> Pp.std_ppcmds
  type universe_constraint

  module Constraints :
  sig
    type t
    val pr : t -> Pp.std_ppcmds
  end

  type universe_constraints = Constraints.t
end

module UState :
sig
  type t
  val context : t -> Univ.UContext.t
  val context_set : t -> Univ.ContextSet.t
  val of_context_set : Univ.ContextSet.t -> t

  type rigid =
    | UnivRigid
    | UnivFlexible of bool

end

(* XXX: Moved from intf *)
module Evar_kinds :
sig
  type obligation_definition_status =
    | Define of bool
    | Expand

  type matching_var_kind =
    | FirstOrderPatVar of Names.Id.t
    | SecondOrderPatVar of Names.Id.t

  type t =
         | ImplicitArg of Globnames.global_reference * (int * Names.Id.t option)
                          * bool (** Force inference *)
         | BinderType of Names.Name.t
         | NamedHole of Names.Id.t (* coming from some ?[id] syntax *)
         | QuestionMark of obligation_definition_status * Names.Name.t
         | CasesType of bool (* true = a subterm of the type *)
         | InternalHole
         | TomatchTypeParameter of Names.inductive * int
         | GoalEvar
         | ImpossibleCase
         | MatchingVar of matching_var_kind
         | VarInstance of Names.Id.t
         | SubEvar of Constr.existential_key
end

module Evd :
sig

  type evar = Constr.existential_key

  val string_of_existential : Evar.t -> string
  type evar_constraint = Reduction.conv_pb * Environ.env * Constr.t * Constr.t

  (* --------------------------------- *)

  (* evar info *)

  module Store :
  sig
    type t
    val empty : t
  end

  module Filter :
  sig
    type t
    val repr : t -> bool list option
  end

  (** This value defines the refinement of a given {i evar} *)
  type evar_body =
              | Evar_empty (** given {i evar} was not yet refined *)
              | Evar_defined of Constr.t (** given {i var} was refined to the indicated term *)

  (** all the information we have concerning some {i evar} *)
  type evar_info =
    {
      evar_concl : Constr.t;
      evar_hyps : Environ.named_context_val;
      evar_body : evar_body;
      evar_filter : Filter.t;
      evar_source : Evar_kinds.t Loc.located;
      evar_candidates : Constr.t list option; (* if not None, list of allowed instances *)
      evar_extra : Store.t
    }

  val evar_concl : evar_info -> Constr.t
  val evar_body : evar_info -> evar_body
  val evar_context : evar_info -> Context.Named.t
  val instantiate_evar_array : evar_info -> Constr.t -> Constr.t array -> Constr.t
  val evar_filtered_env : evar_info -> Environ.env
  val evar_hyps : evar_info -> Environ.named_context_val

  (* ------------------------------------ *)

  (* evar map *)

  type evar_map
  type open_constr = evar_map * Constr.t

  open Util

  module Metaset : Set.S with type elt = Constr.metavariable

  type rigid = UState.rigid =
    | UnivRigid
    | UnivFlexible of bool

    type 'a freelisted = {
          rebus : 'a;
          freemetas : Metaset.t
        }

    type instance_constraint = IsSuperType | IsSubType | Conv

    type instance_typing_status =
        CoerceToType | TypeNotProcessed | TypeProcessed

    type instance_status = instance_constraint * instance_typing_status

    type clbinding =
      | Cltyp of Names.Name.t * Constr.t freelisted
      | Clval of Names.Name.t * (Constr.t freelisted * instance_status) * Constr.t freelisted

    val empty : evar_map
    val from_env : Environ.env -> evar_map
    val find : evar_map -> Evar.t -> evar_info
    val find_undefined : evar_map -> evar -> evar_info
    val is_defined : evar_map -> Evar.t -> bool
    val mem : evar_map -> Evar.t -> bool
    val add : evar_map -> Evar.t -> evar_info -> evar_map
    val evar_universe_context : evar_map -> UState.t
    val set_universe_context : evar_map -> UState.t -> evar_map
    val universes : evar_map -> UGraph.t
    val define : Evar.t -> Constr.t -> evar_map -> evar_map
    val fold : (Evar.t -> evar_info -> 'a -> 'a) -> evar_map -> 'a -> 'a
    val evar_key : Names.Id.t -> evar_map -> Evar.t

    val create_evar_defs : evar_map -> evar_map

    val meta_declare : Constr.metavariable -> Term.types -> ?name:Names.Name.t -> evar_map -> evar_map

    val clear_metas : evar_map -> evar_map

    (** Allocates a new evar that represents a {i sort}. *)
    val new_sort_variable : ?loc:Loc.t -> ?name:string -> rigid -> evar_map -> evar_map * Sorts.t

    val remove : evar_map -> Evar.t -> evar_map
    val fresh_global : ?loc:Loc.t -> ?rigid:rigid -> ?names:Univ.Instance.t -> Environ.env ->
                       evar_map -> Globnames.global_reference -> evar_map * Constr.t
    val evar_filtered_context : evar_info -> Context.Named.t
    val fresh_inductive_instance : ?loc:Loc.t -> Environ.env -> evar_map -> Names.inductive -> evar_map * Term.pinductive
    val fold_undefined : (Evar.t -> evar_info -> 'a -> 'a) -> evar_map -> 'a -> 'a

    val universe_context_set : evar_map -> Univ.ContextSet.t
    val evar_ident : evar -> evar_map -> Names.Id.t option
    val extract_all_conv_pbs : evar_map -> evar_map * evar_constraint list
    val universe_context : ?names:(Names.Id.t Loc.located) list -> evar_map ->
                           (Names.Id.t * Univ.Level.t) list * Univ.UContext.t
    val nf_constraints : evar_map -> evar_map
    val from_ctx : UState.t -> evar_map

    val meta_list : evar_map -> (Constr.metavariable * clbinding) list

    val meta_defined : evar_map -> Constr.metavariable -> bool

    val meta_name : evar_map -> Constr.metavariable -> Names.Name.t

    module MonadR :
    sig
      module List :
      sig
        val map_right : ('a -> evar_map -> evar_map * 'b) -> 'a list -> evar_map -> evar_map * 'b list
      end
    end

  type 'a sigma = {
        it : 'a ;
        sigma : evar_map
      }

  val sig_sig : 'a sigma -> evar_map

  val sig_it  : 'a sigma -> 'a

  type 'a in_evar_universe_context = 'a * UState.t

  val univ_flexible : rigid
  val univ_flexible_alg : rigid
  val empty_evar_universe_context : UState.t
  val union_evar_universe_context : UState.t -> UState.t -> UState.t
  val merge_universe_context : evar_map -> UState.t -> evar_map

  type unsolvability_explanation =
    | SeveralInstancesFound of int

  (** Return {i ids} of all {i evars} that occur in a given term. *)
  val evars_of_term : Constr.t -> Evar.Set.t

  val evar_universe_context_of : Univ.ContextSet.t -> UState.t
  [@@ocaml.deprecated "alias of API.UState.of_context_set"]

  val evar_context_universe_context : UState.t -> Univ.UContext.t
  [@@ocaml.deprecated "alias of API.UState.context"]

  type evar_universe_context = UState.t
  [@@ocaml.deprecated "alias of API.UState.t"]

  val existential_opt_value : evar_map -> Term.existential -> Constr.t option
  val existential_value : evar_map -> Term.existential -> Constr.t

  exception NotInstantiatedEvar

  val fresh_sort_in_family : ?loc:Loc.t -> ?rigid:rigid -> Environ.env -> evar_map -> Sorts.family -> evar_map * Sorts.t
end

(* XXX: moved from intf *)
module Constrexpr :
sig

  type binder_kind =
                   | Default of Decl_kinds.binding_kind
                   | Generalized of Decl_kinds.binding_kind * Decl_kinds.binding_kind * bool

  type explicitation =
                     | ExplByPos of int * Names.Id.t option
                     | ExplByName of Names.Id.t
  type sign = bool
  type raw_natural_number = string
  type prim_token =
    | Numeral of raw_natural_number * sign
    | String of string

  type notation = string
  type instance_expr = Misctypes.glob_level list
  type proj_flag = int option
  type abstraction_kind =
    | AbsLambda
    | AbsPi

  type cases_pattern_expr_r =
    | CPatAlias of cases_pattern_expr * Names.Id.t
    | CPatCstr  of Libnames.reference
      * cases_pattern_expr list option * cases_pattern_expr list
    (** [CPatCstr (_, c, Some l1, l2)] represents (@c l1) l2 *)
    | CPatAtom of Libnames.reference option
    | CPatOr   of cases_pattern_expr list
    | CPatNotation of notation * cases_pattern_notation_substitution
                      * cases_pattern_expr list
    | CPatPrim   of prim_token
    | CPatRecord of (Libnames.reference * cases_pattern_expr) list
    | CPatDelimiters of string * cases_pattern_expr
    | CPatCast   of cases_pattern_expr * constr_expr
   and cases_pattern_expr = cases_pattern_expr_r CAst.t

   and cases_pattern_notation_substitution =
     cases_pattern_expr list * cases_pattern_expr list list

   and constr_expr_r =
     | CRef     of Libnames.reference * instance_expr option
     | CFix     of Names.Id.t Loc.located * fix_expr list
     | CCoFix   of Names.Id.t Loc.located * cofix_expr list
     | CProdN   of binder_expr list * constr_expr
     | CLambdaN of binder_expr list * constr_expr
     | CLetIn   of Names.Name.t Loc.located * constr_expr * constr_expr option * constr_expr
     | CAppExpl of (proj_flag * Libnames.reference * instance_expr option) * constr_expr list
     | CApp     of (proj_flag * constr_expr) *
                   (constr_expr * explicitation Loc.located option) list
     | CRecord  of (Libnames.reference * constr_expr) list
     | CCases of Term.case_style
               * constr_expr option
               * case_expr list
               * branch_expr list
     | CLetTuple of Names.Name.t Loc.located list * (Names.Name.t Loc.located option * constr_expr option) *
                    constr_expr * constr_expr
     | CIf of constr_expr * (Names.Name.t Loc.located option * constr_expr option)
            * constr_expr * constr_expr
     | CHole   of Evar_kinds.t option * Misctypes.intro_pattern_naming_expr * Genarg.raw_generic_argument option
     | CPatVar of Names.Id.t
     | CEvar   of Names.Id.t * (Names.Id.t * constr_expr) list
     | CSort   of Misctypes.glob_sort
     | CCast   of constr_expr * constr_expr Misctypes.cast_type
     | CNotation of notation * constr_notation_substitution
     | CGeneralization of Decl_kinds.binding_kind * abstraction_kind option * constr_expr
     | CPrim of prim_token
     | CDelimiters of string * constr_expr
   and constr_expr = constr_expr_r CAst.t

   and case_expr = constr_expr * Names.Name.t Loc.located option * cases_pattern_expr option

   and branch_expr =
     (cases_pattern_expr list Loc.located list * constr_expr) Loc.located

   and binder_expr =
     Names.Name.t Loc.located list * binder_kind * constr_expr

   and fix_expr =
     Names.Id.t Loc.located * (Names.Id.t Loc.located option * recursion_order_expr) *
       local_binder_expr list * constr_expr * constr_expr

   and cofix_expr =
     Names.Id.t Loc.located * local_binder_expr list * constr_expr * constr_expr

   and recursion_order_expr =
                            | CStructRec
                              | CWfRec of constr_expr
                            | CMeasureRec of constr_expr * constr_expr option

   and local_binder_expr =
     | CLocalAssum   of Names.Name.t Loc.located list * binder_kind * constr_expr
     | CLocalDef     of Names.Name.t Loc.located * constr_expr * constr_expr option
     | CLocalPattern of (cases_pattern_expr * constr_expr option) Loc.located

   and constr_notation_substitution =
     constr_expr list *
       constr_expr list list *
         local_binder_expr list list

  type typeclass_constraint = (Names.Name.t Loc.located * Names.Id.t Loc.located list option) * Decl_kinds.binding_kind * constr_expr
  type constr_pattern_expr = constr_expr
end

module Genredexpr :
sig

  (** The parsing produces initially a list of [red_atom] *)
  type 'a red_atom =
    | FBeta
    | FMatch
    | FFix
    | FCofix
    | FZeta
    | FConst of 'a list
    | FDeltaBut of 'a list

  (** This list of atoms is immediately converted to a [glob_red_flag] *)
  type 'a glob_red_flag = {
      rBeta : bool;
      rMatch : bool;
      rFix : bool;
      rCofix : bool;
      rZeta : bool;
      rDelta : bool; (** true = delta all but rConst; false = delta only on rConst*)
      rConst : 'a list
    }

  (** Generic kinds of reductions *)
  type ('a,'b,'c) red_expr_gen =
    | Red of bool
    | Hnf
    | Simpl of 'b glob_red_flag*('b,'c) Util.union Locus.with_occurrences option
    | Cbv of 'b glob_red_flag
    | Cbn of 'b glob_red_flag
    | Lazy of 'b glob_red_flag
    | Unfold of 'b Locus.with_occurrences list
    | Fold of 'a list
    | Pattern of 'a Locus.with_occurrences list
    | ExtraRedExpr of string
    | CbvVm of ('b,'c) Util.union Locus.with_occurrences option
    | CbvNative of ('b,'c) Util.union Locus.with_occurrences option

  type ('a,'b,'c) may_eval =
    | ConstrTerm of 'a
    | ConstrEval of ('a,'b,'c) red_expr_gen * 'a
    | ConstrContext of Names.Id.t Loc.located * 'a
    | ConstrTypeOf of 'a

  type r_trm = Constrexpr.constr_expr
  type r_pat = Constrexpr.constr_pattern_expr
  type r_cst = Libnames.reference Misctypes.or_by_notation
  type raw_red_expr = (r_trm, r_cst, r_pat) red_expr_gen
end

(* XXX: end of moved from intf *)

module EConstr :
sig
  type t
  type constr = t
  type types = t
  type unsafe_judgment = (constr, types) Environ.punsafe_judgment
  type named_declaration = (constr, types) Context.Named.Declaration.pt
  type named_context = (constr, types) Context.Named.pt
  type rel_context = (constr, types) Context.Rel.pt
  type rel_declaration = (constr, types) Context.Rel.Declaration.pt
  type existential = constr Constr.pexistential
  module ESorts :
  sig
    type t
    (** Type of sorts up-to universe unification. Essentially a wrapper around
      Sorts.t so that normalization is ensured statically. *)

    val make : Sorts.t -> t
    (** Turn a sort into an up-to sort. *)

    val kind : Evd.evar_map -> t -> Sorts.t
    (** Returns the view into the current sort. Note that the kind of a variable
        may change if the unification state of the evar map changes. *)

  end

  module EInstance :
  sig
    type t
    (** Type of universe instances up-to universe unification. Similar to
      {ESorts.t} for {Univ.Instance.t}. *)

    val make : Univ.Instance.t -> t
    val kind : Evd.evar_map -> t -> Univ.Instance.t
    val empty : t
    val is_empty : t -> bool
  end

  val of_constr : Constr.t -> constr

  val kind : Evd.evar_map -> constr -> (constr, constr, ESorts.t, EInstance.t) Constr.kind_of_term

  val mkArrow : constr -> constr -> constr
  val mkInd : Names.inductive -> t
  val mkProp : constr
  val mkProd : Names.Name.t * constr * constr -> constr
  val mkRel : int -> constr
  val mkSort : Sorts.t -> constr
  val mkVar : Names.Id.t -> constr
  val mkLambda : Names.Name.t * constr * constr -> constr
  val mkLambda_or_LetIn : rel_declaration -> constr -> constr
  val mkApp : constr * constr array -> constr
  val mkEvar : constr Constr.pexistential -> constr

  val mkMeta : Constr.metavariable -> constr

  val mkConstructU : Names.constructor * EInstance.t -> constr
  val mkLetIn : Names.Name.t * constr * constr * constr -> constr
  val mkProd_or_LetIn : rel_declaration -> constr -> constr
  val mkCast : constr * Constr.cast_kind * constr -> constr
  val mkNamedLambda : Names.Id.t -> types -> constr -> constr
  val mkNamedProd : Names.Id.t -> types -> types -> types

  val isCast : Evd.evar_map -> t -> bool
  val isEvar : Evd.evar_map -> constr -> bool
  val isInd  : Evd.evar_map -> constr -> bool
  val isRel : Evd.evar_map -> constr -> bool
  val isSort : Evd.evar_map -> constr -> bool
  val isVar : Evd.evar_map -> constr -> bool
  val isConst : Evd.evar_map -> constr -> bool
  val isConstruct : Evd.evar_map -> constr -> bool

  val destInd : Evd.evar_map -> constr -> Names.inductive * EInstance.t
  val destVar : Evd.evar_map -> constr -> Names.Id.t
  val destEvar : Evd.evar_map -> constr -> constr Constr.pexistential
  val destRel : Evd.evar_map -> constr -> int
  val destProd : Evd.evar_map -> constr -> Names.Name.t * types * types
  val destLambda : Evd.evar_map -> constr -> Names.Name.t * types * constr
  val destApp : Evd.evar_map -> constr -> constr * constr array
  val destConst : Evd.evar_map -> constr -> Names.Constant.t * EInstance.t
  val destConstruct : Evd.evar_map -> constr -> Names.constructor * EInstance.t
  val destFix : Evd.evar_map -> t -> (t, t) Constr.pfixpoint
  val destCast : Evd.evar_map -> t -> t * Constr.cast_kind * t

  val mkConstruct : Names.constructor -> constr

  val compose_lam : (Names.Name.t * constr) list -> constr -> constr

  val decompose_lam : Evd.evar_map -> constr -> (Names.Name.t * constr) list * constr
  val decompose_lam_n_assum : Evd.evar_map -> int -> constr -> rel_context * constr
  val decompose_app : Evd.evar_map -> constr -> constr * constr list
  val decompose_prod : Evd.evar_map -> constr -> (Names.Name.t * constr) list * constr
  val decompose_prod_assum : Evd.evar_map -> constr -> rel_context * constr

  val applist : constr * constr list -> constr

  val to_constr : Evd.evar_map -> constr -> Constr.t

  val push_rel : rel_declaration -> Environ.env -> Environ.env

  module Unsafe :
  sig
    val to_constr : constr -> Constr.t

    val to_rel_decl : (constr, types) Context.Rel.Declaration.pt -> (Constr.constr, Constr.types) Context.Rel.Declaration.pt

    (** Physical identity. Does not care for defined evars. *)

    val to_named_decl : (constr, types) Context.Named.Declaration.pt -> (Constr.constr, Constr.types) Context.Named.Declaration.pt

    val to_instance : EInstance.t -> Univ.Instance.t
  end

  module Vars :
  sig
    val substnl : t list -> int -> t -> t
    val noccurn : Evd.evar_map -> int -> constr -> bool
    val closed0 : Evd.evar_map -> constr -> bool
    val subst1 : constr -> constr -> constr
    val substl : constr list -> constr -> constr
    val lift : int -> constr -> constr
    val liftn : int -> int -> t -> t
    val subst_var : Names.Id.t -> t -> t
    val subst_vars : Names.Id.t list -> t -> t
  end

  val fresh_global :
    ?loc:Loc.t -> ?rigid:UState.rigid -> ?names:Univ.Instance.t -> Environ.env ->
    Evd.evar_map -> Globnames.global_reference -> Evd.evar_map * t

  val of_named_decl : (Constr.t, Constr.types) Context.Named.Declaration.pt -> (constr, types) Context.Named.Declaration.pt
  val of_rel_decl : (Constr.t, Constr.types) Context.Rel.Declaration.pt -> (constr, types) Context.Rel.Declaration.pt
  val kind_of_type : Evd.evar_map -> constr -> (constr, constr) Term.kind_of_type
  val to_lambda : Evd.evar_map -> int -> constr -> constr
  val it_mkLambda_or_LetIn : constr -> rel_context -> constr
  val push_rel_context : rel_context -> Environ.env -> Environ.env
  val eq_constr : Evd.evar_map -> constr -> constr -> bool
  val iter_with_binders : Evd.evar_map -> ('a -> 'a) -> ('a -> constr -> unit) -> 'a -> constr -> unit
  val fold : Evd.evar_map -> ('a -> constr -> 'a) -> 'a -> constr -> 'a
  val existential_type : Evd.evar_map -> existential -> types
  val iter : Evd.evar_map -> (constr -> unit) -> constr -> unit
  val eq_constr_universes : Evd.evar_map -> constr -> constr -> Universes.universe_constraints option
  val eq_constr_nounivs : Evd.evar_map -> constr -> constr -> bool
  val compare_constr : Evd.evar_map -> (constr -> constr -> bool) -> constr -> constr -> bool
  val isApp : Evd.evar_map -> constr -> bool
  val it_mkProd_or_LetIn : constr -> rel_context -> constr
  val push_named : named_declaration -> Environ.env -> Environ.env
  val destCase : Evd.evar_map -> constr -> Constr.case_info * constr * constr * constr array
  val decompose_lam_assum : Evd.evar_map -> constr -> rel_context * constr
  val mkConst : Names.Constant.t -> constr
  val mkCase : Constr.case_info * constr * constr * constr array -> constr
  val named_context : Environ.env -> named_context
  val val_of_named_context : named_context -> Environ.named_context_val
  val mkFix : (t, t) Constr.pfixpoint -> t
  val decompose_prod_n_assum : Evd.evar_map -> int -> t -> rel_context * t
  val isMeta : Evd.evar_map -> t -> bool

  val destMeta : Evd.evar_map -> t -> Constr.metavariable

  val map_with_binders : Evd.evar_map -> ('a -> 'a) -> ('a -> t -> t) -> 'a -> t -> t
  val mkNamedLetIn : Names.Id.t -> constr -> types -> constr -> constr
  val map : Evd.evar_map -> (t -> t) -> t -> t
  val mkConstU : Names.Constant.t * EInstance.t -> t
  val isProd : Evd.evar_map -> t -> bool
  val mkConstructUi : (Names.inductive * EInstance.t) * int -> t
  val isLambda : Evd.evar_map -> t -> bool
end

(* XXX: Located manually from intf *)
module Pattern :
sig

  type case_info_pattern =
    { cip_style : Misctypes.case_style;
      cip_ind : Names.inductive option;
      cip_ind_tags : bool list option; (** indicates LetIn/Lambda in arity *)
      cip_extensible : bool (** does this match end with _ => _ ? *) }

  type constr_pattern =
    | PRef of Globnames.global_reference
    | PVar of Names.Id.t
    | PEvar of Evar.t * constr_pattern array
    | PRel of int
    | PApp of constr_pattern * constr_pattern array
    | PSoApp of Names.Id.t * constr_pattern list
    | PProj of Names.Projection.t * constr_pattern
    | PLambda of Names.Name.t * constr_pattern * constr_pattern
    | PProd of Names.Name.t * constr_pattern * constr_pattern
    | PLetIn of Names.Name.t * constr_pattern * constr_pattern option * constr_pattern
    | PSort of Misctypes.glob_sort
    | PMeta of Names.Id.t option
    | PIf of constr_pattern * constr_pattern * constr_pattern
    | PCase of case_info_pattern * constr_pattern * constr_pattern *
                 (int * bool list * constr_pattern) list (** index of constructor, nb of args *)
    | PFix of Term.fixpoint
    | PCoFix of Term.cofixpoint

  type constr_under_binders = Names.Id.t list * EConstr.constr

  (** Types of substitutions with or w/o bound variables *)

  type patvar_map = EConstr.constr Names.Id.Map.t
  type extended_patvar_map = constr_under_binders Names.Id.Map.t

end

module Namegen :
sig
  (** *)

  (** [next_ident_away original_id unwanted_ids] returns a new identifier as close as possible
      to the [original_id] while avoiding all [unwanted_ids].

      In particular:
      {ul {- if [original_id] does not appear in the list of [unwanted_ids], then [original_id] is returned.}
          {- if [original_id] appears in the list of [unwanted_ids],
             then this function returns a new id that:
             {ul {- has the same {i root} as the [original_id],}
                 {- does not occur in the list of [unwanted_ids],}
                 {- has the smallest possible {i subscript}.}}}}

      where by {i subscript} of some identifier we mean last part of it that is composed
      only from (decimal) digits and by {i root} of some identifier we mean
      the whole identifier except for the {i subscript}.

      E.g. if we take [foo42], then [42] is the {i subscript}, and [foo] is the root. *)
  val next_ident_away : Names.Id.t -> Names.Id.t list -> Names.Id.t

  val hdchar : Environ.env -> Evd.evar_map -> EConstr.types -> string
  val id_of_name_using_hdchar : Environ.env -> Evd.evar_map -> EConstr.types -> Names.Name.t -> Names.Id.t
  val next_ident_away_in_goal : Names.Id.t -> Names.Id.t list -> Names.Id.t
  val default_dependent_ident : Names.Id.t
  val next_global_ident_away : Names.Id.t -> Names.Id.t list -> Names.Id.t
  val rename_bound_vars_as_displayed :
    Evd.evar_map -> Names.Id.t list -> Names.Name.t list -> EConstr.types -> EConstr.types
end

module Termops :
sig
  val it_mkLambda_or_LetIn : Constr.t -> Context.Rel.t -> Constr.t
  val local_occur_var : Evd.evar_map -> Names.Id.t -> EConstr.constr -> bool
  val occur_var : Environ.env -> Evd.evar_map -> Names.Id.t -> EConstr.constr -> bool
  val pr_evar_info : Evd.evar_info -> Pp.std_ppcmds

  val print_constr : EConstr.constr -> Pp.std_ppcmds

  (** [dependent m t] tests whether [m] is a subterm of [t] *)
  val dependent : Evd.evar_map -> EConstr.constr -> EConstr.constr -> bool

  (** [pop c] returns a copy of [c] with decremented De Bruijn indexes *)
  val pop : EConstr.constr -> EConstr.constr

  (** Does a given term contain an existential variable? *)
  val occur_existential : Evd.evar_map -> EConstr.constr -> bool

  (** [map_constr_with_binders_left_to_right g f acc c] maps [f updated_acc] on all the immediate subterms of [c].
      {ul {- if a given immediate subterm of [c] is not below a binder, then [updated_acc] is the same as [acc].}
          {- if a given immediate subterm of [c] is below a binder [b], then [updated_acc] is computed as [g b acc].}} *)
  val map_constr_with_binders_left_to_right :
    Evd.evar_map -> (EConstr.rel_declaration -> 'a -> 'a) -> ('a -> EConstr.constr -> EConstr.constr) -> 'a -> EConstr.constr -> EConstr.constr

  (** Remove the outer-most {!Term.kind_of_term.Cast} from a given term. *)
  val strip_outer_cast : Evd.evar_map -> EConstr.constr -> EConstr.constr

  (** [nb_lam] ⟦[fun (x1:t1)...(xn:tn) => c]⟧ where [c] is not an abstraction gives [n].
      Casts are ignored. *)
  val nb_lam : Evd.evar_map -> EConstr.constr -> int

  (** [push_rel_assum env_assumtion env] adds a given {i env assumption} to the {i env context} of a given {i environment}. *)
  val push_rel_assum : Names.Name.t * EConstr.types -> Environ.env -> Environ.env

  (** [push_rels_assum env_assumptions env] adds given {i env assumptions} to the {i env context} of a given {i environment}. *)
  val push_rels_assum : (Names.Name.t * Term.types) list -> Environ.env -> Environ.env

  type meta_value_map = (Constr.metavariable * Constr.t) list

  val last_arg : Evd.evar_map -> EConstr.constr -> EConstr.constr
  val assums_of_rel_context : ('c, 't) Context.Rel.pt -> (Names.Name.t * 't) list
  val prod_applist : Evd.evar_map -> EConstr.constr -> EConstr.constr list -> EConstr.constr
  val nb_prod : Evd.evar_map -> EConstr.constr -> int
  val is_section_variable : Names.Id.t -> bool
  val ids_of_rel_context : ('c, 't) Context.Rel.pt -> Names.Id.t list
  val subst_term : Evd.evar_map -> EConstr.constr -> EConstr.constr -> EConstr.constr
  val global_vars_set_of_decl : Environ.env -> Evd.evar_map -> EConstr.named_declaration -> Names.Id.Set.t
  val vars_of_env: Environ.env -> Names.Id.Set.t
  val ids_of_named_context : ('c, 't) Context.Named.pt -> Names.Id.t list
  val ids_of_context : Environ.env -> Names.Id.t list
  val global_of_constr : Evd.evar_map -> EConstr.constr -> Globnames.global_reference * EConstr.EInstance.t
  val print_named_context : Environ.env -> Pp.std_ppcmds
  val print_constr_env : Environ.env -> Evd.evar_map -> EConstr.constr -> Pp.std_ppcmds
  val clear_named_body : Names.Id.t -> Environ.env -> Environ.env
  val is_Prop : Evd.evar_map -> EConstr.constr -> bool
  val is_global : Evd.evar_map -> Globnames.global_reference -> EConstr.constr -> bool

  val eq_constr : Evd.evar_map -> EConstr.constr -> EConstr.constr -> bool

  val occur_var_in_decl :
    Environ.env -> Evd.evar_map ->
    Names.Id.t -> EConstr.named_declaration -> bool

  val subst_meta : meta_value_map -> Constr.t -> Constr.t

  val free_rels : Evd.evar_map -> EConstr.constr -> Int.Set.t

  val occur_term : Evd.evar_map -> EConstr.constr -> EConstr.constr -> bool
  [@@ocaml.deprecated "alias of API.Termops.dependent"]

  val replace_term : Evd.evar_map -> EConstr.constr -> EConstr.constr -> EConstr.constr -> EConstr.constr
  val map_named_decl : ('a -> 'b) -> ('a, 'a) Context.Named.Declaration.pt -> ('b, 'b) Context.Named.Declaration.pt
  val map_rel_decl : ('a -> 'b) -> ('a, 'a) Context.Rel.Declaration.pt -> ('b, 'b) Context.Rel.Declaration.pt
  val pr_metaset : Evd.Metaset.t -> Pp.std_ppcmds
  val pr_evar_map : ?with_univs:bool -> int option -> Evd.evar_map -> Pp.std_ppcmds
  val pr_evar_universe_context : UState.t -> Pp.std_ppcmds
end

module Proofview_monad :
sig
  type lazy_msg = unit -> Pp.std_ppcmds
  module Info :
  sig
    type tree
  end
end

module Evarutil :
sig
  val e_new_global : Evd.evar_map ref -> Globnames.global_reference -> EConstr.constr

  val nf_evars_and_universes : Evd.evar_map -> Evd.evar_map * (Constr.t -> Constr.t)
  val nf_evar : Evd.evar_map -> EConstr.constr -> EConstr.constr
  val nf_evar_info : Evd.evar_map -> Evd.evar_info -> Evd.evar_info

  val mk_new_meta : unit -> EConstr.constr

  (** [new_meta] is a generator of unique meta variables *)
  val new_meta : unit -> Constr.metavariable

  val new_Type : ?rigid:Evd.rigid -> Environ.env -> Evd.evar_map -> Evd.evar_map * EConstr.constr
  val new_global : Evd.evar_map -> Globnames.global_reference -> Evd.evar_map * EConstr.constr

  val new_evar :
    Environ.env -> Evd.evar_map -> ?src:Evar_kinds.t Loc.located -> ?filter:Evd.Filter.t ->
    ?candidates:EConstr.constr list -> ?store:Evd.Store.t ->
    ?naming:Misctypes.intro_pattern_naming_expr ->
    ?principal:bool -> EConstr.types -> Evd.evar_map * EConstr.constr

  val new_evar_instance :
    Environ.named_context_val -> Evd.evar_map -> EConstr.types ->
    ?src:Evar_kinds.t Loc.located -> ?filter:Evd.Filter.t -> ?candidates:EConstr.constr list ->
    ?store:Evd.Store.t -> ?naming:Misctypes.intro_pattern_naming_expr ->
    ?principal:bool ->
    EConstr.constr list -> Evd.evar_map * EConstr.constr

  val clear_hyps_in_evi : Environ.env -> Evd.evar_map ref -> Environ.named_context_val ->
                          EConstr.types -> Names.Id.Set.t -> Environ.named_context_val * EConstr.types

  type clear_dependency_error =
    | OccurHypInSimpleClause of Names.Id.t option
    | EvarTypingBreak of Constr.existential

  exception ClearDependencyError of Names.Id.t * clear_dependency_error
  val undefined_evars_of_term : Evd.evar_map -> EConstr.constr -> Evar.Set.t
  val e_new_evar :
      Environ.env -> Evd.evar_map ref -> ?src:Evar_kinds.t Loc.located -> ?filter:Evd.Filter.t ->
      ?candidates:EConstr.constr list -> ?store:Evd.Store.t ->
      ?naming:Misctypes.intro_pattern_naming_expr ->
      ?principal:bool -> EConstr.types -> EConstr.constr
  val new_type_evar :
    Environ.env -> Evd.evar_map -> ?src:Evar_kinds.t Loc.located -> ?filter:Evd.Filter.t ->
    ?naming:Misctypes.intro_pattern_naming_expr -> ?principal:bool -> Evd.rigid ->
    Evd.evar_map * (EConstr.constr * Sorts.t)
  val nf_evars_universes : Evd.evar_map -> Constr.t -> Constr.t
  val safe_evar_value : Evd.evar_map -> Term.existential -> Constr.t option
  val evd_comb1 : (Evd.evar_map -> 'b -> Evd.evar_map * 'a) -> Evd.evar_map ref -> 'b -> 'a
end

module Proofview :
sig
  type proofview
  type entry
  type +'a tactic
  type telescope =
    | TNil of Evd.evar_map
    | TCons of Environ.env * Evd.evar_map * EConstr.types * (Evd.evar_map -> EConstr.constr -> telescope)

  module NonLogical :
  sig
    type +'a t
    val make : (unit -> 'a) -> 'a t
    val return : 'a -> 'a t
    val ( >> ) : unit t -> 'a t -> 'a t
    val ( >>= ) : 'a t -> ('a -> 'b t) -> 'b t
    val print_char : char -> unit t
    val print_debug : Pp.std_ppcmds -> unit t
    val print_warning : Pp.std_ppcmds -> unit t
    val print_notice : Pp.std_ppcmds -> unit t
    val print_info : Pp.std_ppcmds -> unit t
    val run : 'a t -> 'a
    type 'a ref
    val ref : 'a -> 'a ref t
    val ( := ) : 'a ref -> 'a -> unit t
    val ( ! ) : 'a ref -> 'a t
    val raise : ?info:Exninfo.info -> exn -> 'a t
    val catch : 'a t -> (Exninfo.iexn -> 'a t) -> 'a t
    val read_line : string t
  end
  val proofview : proofview -> Evd.evar list * Evd.evar_map
  val cycle : int -> unit tactic
  val swap : int -> int -> unit tactic
  val revgoals : unit tactic
  val give_up : unit tactic
  val init : Evd.evar_map -> (Environ.env * EConstr.types) list -> entry * proofview
  val shelve : unit tactic
  val tclZERO : ?info:Exninfo.info -> exn -> 'a tactic
  val tclUNIT : 'a -> 'a tactic
  val tclBIND : 'a tactic -> ('a -> 'b tactic) -> 'b tactic
  val tclORELSE : 'a tactic -> (Util.iexn -> 'a tactic) -> 'a tactic
  val tclFOCUS : int -> int -> 'a tactic -> 'a tactic
  val tclEVARMAP : Evd.evar_map tactic
  val tclTHEN : unit tactic -> 'a tactic -> 'a tactic
  val tclLIFT : 'a NonLogical.t -> 'a tactic
  val tclOR : 'a tactic -> (Exninfo.iexn -> 'a tactic) -> 'a tactic
  val tclIFCATCH : 'a tactic -> ('a -> 'b tactic) -> (Exninfo.iexn -> 'b tactic) -> 'b tactic
  val tclINDEPENDENT : unit tactic -> unit tactic
  val tclDISPATCH : unit tactic list -> unit tactic
  val tclEXTEND : unit tactic list -> unit tactic -> unit tactic list -> unit tactic
  val tclBREAK : (Exninfo.iexn -> Exninfo.iexn option) -> 'a tactic -> 'a tactic
  val tclENV : Environ.env tactic
  val tclONCE : 'a tactic -> 'a tactic
  val tclPROGRESS : 'a tactic -> 'a tactic
  val shelve_unifiable : unit tactic
  val apply : Environ.env -> 'a tactic -> proofview -> 'a
                                                     * proofview
                                                     * (bool * Evd.evar list * Evd.evar list)
                                                     * Proofview_monad.Info.tree
  val numgoals : int tactic
  val with_shelf : 'a tactic -> (Evd.evar list * 'a) tactic

  module Unsafe :
  sig
    val tclEVARS : Evd.evar_map -> unit tactic

    val tclGETGOALS : Evd.evar list tactic

    val tclSETGOALS : Evd.evar list -> unit tactic

    val tclNEWGOALS : Evd.evar list -> unit tactic
  end

  module Goal :
  sig
    type 'a t
    val enter : ([ `LZ ] t -> unit tactic) -> unit tactic
    val hyps : 'a t -> EConstr.named_context
    val nf_enter : ([ `NF ] t -> unit tactic) -> unit tactic
    val enter_one : ([ `LZ ] t -> 'a tactic) -> 'a tactic
    val concl : 'a t -> EConstr.constr
    val sigma : 'a t -> Evd.evar_map
    val goal : [ `NF ] t -> Evar.t
    val env : 'a t -> Environ.env
    val assume : 'a t -> [ `NF ] t
  end

  module Notations :
  sig
    val (>>=) : 'a tactic -> ('a -> 'b tactic) -> 'b tactic
    val (<*>) : unit tactic -> 'a tactic -> 'a tactic
    val (<+>) : 'a tactic -> 'a tactic -> 'a tactic
  end
  module V82 :
  sig
    type tac = Evar.t Evd.sigma -> Evar.t list Evd.sigma

    val tactic : tac -> unit tactic

    val of_tactic : 'a tactic -> tac

    val nf_evar_goals : unit tactic

    val wrap_exceptions : (unit -> 'a tactic) -> 'a tactic

    val catchable_exception : exn -> bool
  end
  module Trace :
  sig
    val name_tactic : Proofview_monad.lazy_msg -> 'a tactic -> 'a tactic
    val log : Proofview_monad.lazy_msg -> unit tactic
  end
end

module Ftactic :
sig
  type +'a focus
  type +'a t = 'a focus Proofview.tactic
  val return : 'a -> 'a t
  val run : 'a t -> ('a -> unit Proofview.tactic) -> unit Proofview.tactic
  val enter : ([ `LZ ] Proofview.Goal.t -> 'a t) -> 'a t
  val nf_enter : ([ `NF ] Proofview.Goal.t -> 'a t) -> 'a t
  val bind : 'a t -> ('a -> 'b t) -> 'b t
  val (>>=) : 'a t -> ('a -> 'b t) -> 'b t
  val lift : 'a Proofview.tactic -> 'a t
  val with_env : 'a t -> (Environ.env * 'a) t
  module List :
  sig
    val map : ('a -> 'b t) -> 'a list -> 'b list t
    val map_right : ('a -> 'b t) -> 'a list -> 'b list t
  end
  module Notations :
  sig
    val (>>=) : 'a t -> ('a -> 'b t) -> 'b t
    val (<*>) : unit t -> 'a t -> 'a t
  end
end

module Geninterp :
sig
  module Val :
  sig
    type 'a typ
    type t = Dyn : 'a typ * 'a -> t
    type 'a tag =
                | Base : 'a typ -> 'a tag
                | List : 'a tag -> 'a list tag
                | Opt : 'a tag -> 'a option tag
                | Pair : 'a tag * 'b tag -> ('a * 'b) tag
    val create : string -> 'a typ
    val pr : 'a typ -> Pp.std_ppcmds
    val eq : 'a typ -> 'b typ -> ('a, 'b) CSig.eq option
    val typ_list : t list typ
    val typ_opt : t option typ
    val typ_pair : (t * t) typ
    val repr : 'a typ -> string
    val inject : 'a tag -> 'a -> t
  end
  module TacStore :
  sig
    type t
    type 'a field
    val empty : t
    val field : unit -> 'a field
    val get : t -> 'a field -> 'a option
    val set : t -> 'a field -> 'a -> t
    val remove : t -> 'a field -> t
    val merge : t -> t -> t
  end
  type interp_sign = {
    lfun : Val.t Names.Id.Map.t;
    extra : TacStore.t
  }
  type ('glb, 'top) interp_fun = interp_sign -> 'glb -> 'top Ftactic.t
  val register_interp0 :
    ('raw, 'glb, 'top) Genarg.genarg_type -> ('glb, Val.t) interp_fun -> unit
  val register_val0 : ('raw, 'glb, 'top) Genarg.genarg_type -> 'top Val.tag option -> unit
  val val_tag : 'a Genarg.typed_abstract_argument_type -> 'a Val.tag
  val interp : ('raw, 'glb, 'top) Genarg.genarg_type -> ('glb, Val.t) interp_fun
end

(* XXX: Located manually from intf *)
module Glob_term :
sig
  type cases_pattern_r =
    | PatVar  of Names.Name.t
    | PatCstr of Names.constructor * cases_pattern list * Names.Name.t
  and cases_pattern = cases_pattern_r CAst.t
  type existential_name = Names.Id.t
  type glob_constr_r =
    | GRef of Globnames.global_reference * Misctypes.glob_level list option
        (** An identifier that represents a reference to an object defined
            either in the (global) environment or in the (local) context. *)
    | GVar of Names.Id.t
        (** An identifier that cannot be regarded as "GRef".
            Bound variables are typically represented this way. *)
    | GEvar   of existential_name * (Names.Id.t * glob_constr) list
    | GPatVar of Evar_kinds.matching_var_kind
    | GApp    of glob_constr * glob_constr list
    | GLambda of Names.Name.t * Decl_kinds.binding_kind *  glob_constr * glob_constr
    | GProd   of Names.Name.t * Decl_kinds.binding_kind * glob_constr * glob_constr
    | GLetIn  of Names.Name.t * glob_constr * glob_constr option * glob_constr
    | GCases  of Term.case_style * glob_constr option * tomatch_tuples * cases_clauses
    | GLetTuple of Names.Name.t list * (Names.Name.t * glob_constr option) * glob_constr * glob_constr
    | GIf   of glob_constr * (Names.Name.t * glob_constr option) * glob_constr * glob_constr
    | GRec  of fix_kind * Names.Id.t array * glob_decl list array *
               glob_constr array * glob_constr array
    | GSort of Misctypes.glob_sort
    | GHole of Evar_kinds.t * Misctypes.intro_pattern_naming_expr * Genarg.glob_generic_argument option
    | GCast of glob_constr * glob_constr Misctypes.cast_type

   and glob_constr = glob_constr_r CAst.t

   and glob_decl = Names.Name.t * Decl_kinds.binding_kind * glob_constr option * glob_constr

   and fix_recursion_order =
     | GStructRec
     | GWfRec of glob_constr
     | GMeasureRec of glob_constr * glob_constr option

   and fix_kind =
     | GFix of ((int option * fix_recursion_order) array * int)
     | GCoFix of int

   and predicate_pattern =
     Names.Name.t * (Names.inductive * Names.Name.t list) Loc.located option

   and tomatch_tuple = (glob_constr * predicate_pattern)

   and tomatch_tuples = tomatch_tuple list

   and cases_clause = (Names.Id.t list * cases_pattern list * glob_constr) Loc.located
   and cases_clauses = cases_clause list

   (** A globalised term together with a closure representing the value
       of its free variables. Intended for use when these variables are taken
       from the Ltac environment. *)

   type closure = {
     idents : Names.Id.t Names.Id.Map.t;
     typed  : Pattern.constr_under_binders Names.Id.Map.t ;
     untyped: closed_glob_constr Names.Id.Map.t }
   and closed_glob_constr = {
     closure: closure;
     term: glob_constr }

   (** Ltac variable maps *)
   type var_map = Pattern.constr_under_binders Names.Id.Map.t
   type uconstr_var_map = closed_glob_constr Names.Id.Map.t
   type unbound_ltac_var_map = Geninterp.Val.t Names.Id.Map.t

   type ltac_var_map = {
     ltac_constrs : var_map;
     (** Ltac variables bound to constrs *)
     ltac_uconstrs : uconstr_var_map;
     (** Ltac variables bound to untyped constrs *)
     ltac_idents: Names.Id.t Names.Id.Map.t;
     (** Ltac variables bound to identifiers *)
     ltac_genargs : unbound_ltac_var_map;
     (** Ltac variables bound to other kinds of arguments *)
   }

end

module Notation_term :
sig
  type scope_name = string
  type notation_var_instance_type =
                                  | NtnTypeConstr | NtnTypeOnlyBinder | NtnTypeConstrList | NtnTypeBinderList
  type tmp_scope_name = scope_name

  type subscopes = tmp_scope_name option * scope_name list
  type notation_constr =
                       | NRef of Globnames.global_reference
                       | NVar of Names.Id.t
                       | NApp of notation_constr * notation_constr list
                       | NHole of Evar_kinds.t * Misctypes.intro_pattern_naming_expr * Genarg.glob_generic_argument option
                       | NList of Names.Id.t * Names.Id.t * notation_constr * notation_constr * bool
                       | NLambda of Names.Name.t * notation_constr * notation_constr
                       | NProd of Names.Name.t * notation_constr * notation_constr
                       | NBinderList of Names.Id.t * Names.Id.t * notation_constr * notation_constr
                       | NLetIn of Names.Name.t * notation_constr * notation_constr option * notation_constr
                       | NCases of Term.case_style * notation_constr option *
                                     (notation_constr * (Names.Name.t * (Names.inductive * Names.Name.t list) option)) list *
                                       (Glob_term.cases_pattern list * notation_constr) list
                       | NLetTuple of Names.Name.t list * (Names.Name.t * notation_constr option) *
                                        notation_constr * notation_constr
                       | NIf of notation_constr * (Names.Name.t * notation_constr option) *
                                  notation_constr * notation_constr
                       | NRec of Glob_term.fix_kind * Names.Id.t array *
                                   (Names.Name.t * notation_constr option * notation_constr) list array *
                                     notation_constr array * notation_constr array
                       | NSort of Misctypes.glob_sort
                       | NCast of notation_constr * notation_constr Misctypes.cast_type
  type interpretation = (Names.Id.t * (subscopes * notation_var_instance_type)) list *
    notation_constr
end

module Tactypes :
sig
  type glob_constr_and_expr = Glob_term.glob_constr * Constrexpr.constr_expr option
  type glob_constr_pattern_and_expr = Names.Id.Set.t * glob_constr_and_expr * Pattern.constr_pattern
  type 'a delayed_open = Environ.env -> Evd.evar_map -> Evd.evar_map * 'a
  type delayed_open_constr = EConstr.constr delayed_open
  type delayed_open_constr_with_bindings = EConstr.constr Misctypes.with_bindings delayed_open
  type intro_pattern = delayed_open_constr Misctypes.intro_pattern_expr Loc.located
  type intro_patterns = delayed_open_constr Misctypes.intro_pattern_expr Loc.located list
  type intro_pattern_naming = Misctypes.intro_pattern_naming_expr Loc.located
  type or_and_intro_pattern = delayed_open_constr Misctypes.or_and_intro_pattern_expr Loc.located
end

(* XXX: end of moved from intf *)

(************************************************************************)
(* End of modules from engine/                                          *)
(************************************************************************)

(************************************************************************)
(* Modules from pretyping/                                              *)
(************************************************************************)

module Locusops :
sig
  val clause_with_generic_occurrences : 'a Locus.clause_expr -> bool
  val nowhere : 'a Locus.clause_expr
  val allHypsAndConcl : 'a Locus.clause_expr
  val is_nowhere : 'a Locus.clause_expr -> bool
  val occurrences_map :
    ('a list -> 'b list) -> 'a Locus.occurrences_gen -> 'b Locus.occurrences_gen
  val convert_occs : Locus.occurrences -> bool * int list
  val onConcl : 'a Locus.clause_expr
  val onHyp : 'a -> 'a Locus.clause_expr
end

module Pretype_errors :
sig
  type unification_error
  type subterm_unification_error

  type type_error = (EConstr.t, EConstr.types) Type_errors.ptype_error

  type pretype_error =
    | CantFindCaseType of EConstr.constr
    | ActualTypeNotCoercible of EConstr.unsafe_judgment * EConstr.types * unification_error
    | UnifOccurCheck of Evar.t * EConstr.constr
    | UnsolvableImplicit of Evar.t * Evd.unsolvability_explanation option
    | CannotUnify of EConstr.constr * EConstr.constr * unification_error option
    | CannotUnifyLocal of EConstr.constr * EConstr.constr * EConstr.constr
    | CannotUnifyBindingType of EConstr.constr * EConstr.constr
    | CannotGeneralize of EConstr.constr
    | NoOccurrenceFound of EConstr.constr * Names.Id.t option
    | CannotFindWellTypedAbstraction of EConstr.constr * EConstr.constr list * (Environ.env * type_error) option
    | WrongAbstractionType of Names.Name.t * EConstr.constr * EConstr.types * EConstr.types
    | AbstractionOverMeta of Names.Name.t * Names.Name.t
    | NonLinearUnification of Names.Name.t * EConstr.constr
    | VarNotFound of Names.Id.t
    | UnexpectedType of EConstr.constr * EConstr.constr
    | NotProduct of EConstr.constr
    | TypingError of type_error
    | CannotUnifyOccurrences of subterm_unification_error
    | UnsatisfiableConstraints of
        (Evar.t * Evar_kinds.t) option * Evar.Set.t option

  exception PretypeError of Environ.env * Evd.evar_map * pretype_error
  val error_var_not_found : ?loc:Loc.t -> Names.Id.t -> 'b
  val precatchable_exception : exn -> bool
end

module Reductionops :
sig
  type local_reduction_function = Evd.evar_map -> EConstr.constr -> EConstr.constr

  type reduction_function = Environ.env -> Evd.evar_map -> EConstr.constr -> EConstr.constr

  type local_stack_reduction_function =
    Evd.evar_map -> EConstr.constr -> EConstr.constr * EConstr.constr list

  type e_reduction_function = Environ.env -> Evd.evar_map -> EConstr.constr -> Evd.evar_map * EConstr.constr
  type state

  val clos_whd_flags : CClosure.RedFlags.reds -> reduction_function
  val nf_beta : local_reduction_function
  val nf_betaiota : local_reduction_function
  val splay_prod : Environ.env ->  Evd.evar_map -> EConstr.constr ->
                   (Names.Name.t * EConstr.constr) list * EConstr.constr
  val splay_prod_n : Environ.env ->  Evd.evar_map -> int -> EConstr.constr -> EConstr.rel_context * EConstr.constr
  val whd_all :  reduction_function
  val whd_beta : local_reduction_function

  val whd_betaiotazeta : local_reduction_function

  val whd_betaiota_stack : local_stack_reduction_function

  val clos_norm_flags : CClosure.RedFlags.reds -> reduction_function
  val is_conv : ?reds:Names.transparent_state -> Environ.env -> Evd.evar_map -> EConstr.constr -> EConstr.constr -> bool
  val beta_applist : Evd.evar_map -> EConstr.constr * EConstr.constr list -> EConstr.constr
  val sort_of_arity : Environ.env -> Evd.evar_map -> EConstr.constr -> EConstr.ESorts.t
  val is_conv_leq : ?reds:Names.transparent_state -> Environ.env ->  Evd.evar_map -> EConstr.constr -> EConstr.constr -> bool
  val whd_betaiota : local_reduction_function
  val is_arity : Environ.env ->  Evd.evar_map -> EConstr.constr -> bool
  val nf_evar : Evd.evar_map -> EConstr.constr -> EConstr.constr
  val nf_meta : Evd.evar_map -> EConstr.constr -> EConstr.constr
  val hnf_prod_appvect : Environ.env ->  Evd.evar_map -> EConstr.constr -> EConstr.constr array -> EConstr.constr
  val pr_state : state -> Pp.std_ppcmds
  module Stack :
  sig
    type 'a t
    val pr : ('a -> Pp.std_ppcmds) -> 'a t -> Pp.std_ppcmds
  end
  module Cst_stack :
  sig
    type t
    val pr : t -> Pp.std_ppcmds
  end
end

module Inductiveops :
sig
  type inductive_family
  type inductive_type =
    | IndType of inductive_family * EConstr.constr list
  type constructor_summary =
    {
      cs_cstr : Term.pconstructor;
      cs_params : Constr.t list;
      cs_nargs : int;
      cs_args : Context.Rel.t;
      cs_concl_realargs : Constr.t array;
    }

  val arities_of_constructors : Environ.env -> Term.pinductive -> Term.types array
  val constructors_nrealargs_env : Environ.env -> Names.inductive -> int array
  val constructor_nallargs_env : Environ.env -> Names.constructor -> int

  val inductive_nparams : Names.inductive -> int

  val inductive_nparamdecls : Names.inductive -> int

  val type_of_constructors : Environ.env -> Term.pinductive -> Term.types array
  val find_mrectype : Environ.env -> Evd.evar_map -> EConstr.types -> (Names.inductive * EConstr.EInstance.t) * EConstr.constr list
  val mis_is_recursive :
    Names.inductive * Declarations.mutual_inductive_body * Declarations.one_inductive_body -> bool
  val nconstructors : Names.inductive -> int
  val find_rectype : Environ.env -> Evd.evar_map -> EConstr.types -> inductive_type
  val get_constructors : Environ.env -> inductive_family -> constructor_summary array
  val dest_ind_family : inductive_family -> Names.inductive Term.puniverses * Constr.t list
  val find_inductive   : Environ.env -> Evd.evar_map -> EConstr.types -> (Names.inductive * EConstr.EInstance.t) * Constr.t list
  val type_of_inductive : Environ.env -> Term.pinductive -> Term.types
end

module Impargs :
sig
  type implicit_status
  type implicit_side_condition
  type implicits_list = implicit_side_condition * implicit_status list
  type manual_explicitation = Constrexpr.explicitation * (bool * bool * bool)
  type manual_implicits = manual_explicitation list
  val is_status_implicit : implicit_status -> bool
  val name_of_implicit : implicit_status -> Names.Id.t
  val implicits_of_global : Globnames.global_reference -> implicits_list list
  val declare_manual_implicits : bool -> Globnames.global_reference -> ?enriching:bool ->
                                 manual_implicits list -> unit
  val is_implicit_args : unit -> bool
  val is_strict_implicit_args : unit -> bool
  val is_contextual_implicit_args : unit -> bool
  val make_implicit_args : bool -> unit
  val make_strict_implicit_args : bool -> unit
  val make_contextual_implicit_args : bool -> unit
end

module Retyping :  (* reconstruct the type of a term knowing that it was already typechecked *)
sig
  val get_type_of : ?polyprop:bool -> ?lax:bool -> Environ.env -> Evd.evar_map -> EConstr.constr -> EConstr.types
  val get_sort_family_of : ?polyprop:bool -> Environ.env -> Evd.evar_map -> EConstr.types -> Sorts.family
  val expand_projection : Environ.env -> Evd.evar_map -> Names.Projection.t -> EConstr.constr -> EConstr.constr list -> EConstr.constr
  val get_sort_of :
    ?polyprop:bool -> Environ.env -> Evd.evar_map -> EConstr.types -> Sorts.t
end

module Find_subterm :
sig
  val error_invalid_occurrence : int list -> 'a
end

module Evarsolve :
sig
  val refresh_universes :
    ?status:Evd.rigid -> ?onlyalg:bool -> ?refreshset:bool -> bool option ->
    Environ.env -> Evd.evar_map -> EConstr.types -> Evd.evar_map * EConstr.types
end

module Recordops :
sig

  type cs_pattern =
                  | Const_cs of Globnames.global_reference
                  | Prod_cs
                  | Sort_cs of Sorts.family
                  | Default_cs

  type obj_typ = {
        o_DEF : Constr.t;
        o_CTX : Univ.AUContext.t;
        o_INJ : int option;      (** position of trivial argument *)
        o_TABS : Constr.t list;    (** ordered *)
        o_TPARAMS : Constr.t list; (** ordered *)
        o_NPARAMS : int;
        o_TCOMPS : Constr.t list }

  val lookup_projections : Names.inductive -> Names.Constant.t option list
  val lookup_canonical_conversion : (Globnames.global_reference * cs_pattern) -> Constr.t * obj_typ
  val find_projection_nparams : Globnames.global_reference -> int
end

module Evarconv :
sig
  val e_conv : Environ.env -> ?ts:Names.transparent_state -> Evd.evar_map ref -> EConstr.constr -> EConstr.constr -> bool
  val the_conv_x : Environ.env -> ?ts:Names.transparent_state -> EConstr.constr -> EConstr.constr -> Evd.evar_map -> Evd.evar_map
  val the_conv_x_leq : Environ.env -> ?ts:Names.transparent_state -> EConstr.constr -> EConstr.constr -> Evd.evar_map -> Evd.evar_map
  val solve_unif_constraints_with_heuristics : Environ.env -> ?ts:Names.transparent_state -> Evd.evar_map -> Evd.evar_map
end

module Typing :
sig
  val e_sort_of : Environ.env -> Evd.evar_map ref -> EConstr.types -> Sorts.t

  val type_of : ?refresh:bool -> Environ.env -> Evd.evar_map -> EConstr.constr -> Evd.evar_map * EConstr.types
  val e_solve_evars : Environ.env -> Evd.evar_map ref -> EConstr.constr -> EConstr.constr

  val unsafe_type_of : Environ.env -> Evd.evar_map -> EConstr.constr -> EConstr.types

  val e_check : Environ.env -> Evd.evar_map ref -> EConstr.constr -> EConstr.types -> unit

  val e_type_of : ?refresh:bool -> Environ.env -> Evd.evar_map ref -> EConstr.constr -> EConstr.types
end

module Miscops :
sig
  val map_red_expr_gen : ('a -> 'd) -> ('b -> 'e) -> ('c -> 'f) ->
                         ('a,'b,'c) Genredexpr.red_expr_gen -> ('d,'e,'f) Genredexpr.red_expr_gen
  val map_cast_type : ('a -> 'b) -> 'a Misctypes.cast_type -> 'b Misctypes.cast_type
end

module Glob_ops :
sig
  val map_glob_constr_left_to_right : (Glob_term.glob_constr -> Glob_term.glob_constr) -> Glob_term.glob_constr -> Glob_term.glob_constr
  val loc_of_glob_constr : Glob_term.glob_constr -> Loc.t option
  val glob_constr_eq : Glob_term.glob_constr -> Glob_term.glob_constr -> bool
  val bound_glob_vars : Glob_term.glob_constr -> Names.Id.Set.t

  (** Conversion from glob_constr to cases pattern, if possible

    Take the current alias as parameter,
    @raise Not_found if translation is impossible *)
  val cases_pattern_of_glob_constr : Names.Name.t -> Glob_term.glob_constr -> Glob_term.cases_pattern
  val map_glob_constr :
    (Glob_term.glob_constr -> Glob_term.glob_constr) -> Glob_term.glob_constr -> Glob_term.glob_constr

  val empty_lvar : Glob_term.ltac_var_map

end

module Redops :
sig
  val all_flags : 'a Genredexpr.glob_red_flag
  val make_red_flag : 'a Genredexpr.red_atom list -> 'a Genredexpr.glob_red_flag
end

module Patternops :
sig
  val pattern_of_glob_constr : Glob_term.glob_constr -> Names.Id.t list * Pattern.constr_pattern
  val subst_pattern : Mod_subst.substitution -> Pattern.constr_pattern -> Pattern.constr_pattern
  val pattern_of_constr : Environ.env -> Evd.evar_map -> Constr.t -> Pattern.constr_pattern
  val instantiate_pattern : Environ.env ->
    Evd.evar_map -> Pattern.extended_patvar_map ->
    Pattern.constr_pattern -> Pattern.constr_pattern
end

module Constr_matching :
sig
  val special_meta : Constr.metavariable

  type binding_bound_vars = Names.Id.Set.t
  type bound_ident_map = Names.Id.t Names.Id.Map.t
  val is_matching : Environ.env -> Evd.evar_map -> Pattern.constr_pattern -> EConstr.constr -> bool
  val extended_matches :
    Environ.env -> Evd.evar_map -> binding_bound_vars * Pattern.constr_pattern ->
    EConstr.constr -> bound_ident_map * Pattern.extended_patvar_map
  exception PatternMatchingFailure
  type matching_result =
    { m_sub : bound_ident_map * Pattern.patvar_map;
      m_ctx : EConstr.constr }
  val match_subterm_gen : Environ.env -> Evd.evar_map ->
                          bool ->
                          binding_bound_vars * Pattern.constr_pattern -> EConstr.constr ->
                          matching_result IStream.t
  val matches : Environ.env -> Evd.evar_map -> Pattern.constr_pattern -> EConstr.constr -> Pattern.patvar_map
end

module Tacred :
sig
  val try_red_product : Reductionops.reduction_function
  val simpl : Reductionops.reduction_function
  val unfoldn :
    (Locus.occurrences * Names.evaluable_global_reference) list ->  Reductionops.reduction_function
  val hnf_constr : Reductionops.reduction_function
  val red_product : Reductionops.reduction_function
  val is_evaluable : Environ.env -> Names.evaluable_global_reference -> bool
  val evaluable_of_global_reference :
    Environ.env -> Globnames.global_reference -> Names.evaluable_global_reference
  val error_not_evaluable : Globnames.global_reference -> 'a
  val reduce_to_quantified_ref :
    Environ.env ->  Evd.evar_map -> Globnames.global_reference -> EConstr.types -> EConstr.types
  val pattern_occs : (Locus.occurrences * EConstr.constr) list -> Reductionops.e_reduction_function
  val cbv_norm_flags : CClosure.RedFlags.reds -> Reductionops.reduction_function
end

(* XXX: Located manually from intf *)
module Tok :
sig

  type t =
  | KEYWORD of string
  | PATTERNIDENT of string
  | IDENT of string
  | FIELD of string
  | INT of string
  | STRING of string
  | LEFTQMARK
  | BULLET of string
  | EOI

end

module CLexer :
sig
  val add_keyword : string -> unit
  val remove_keyword : string -> unit
  val is_keyword : string -> bool
  val keywords : unit -> CString.Set.t

  type keyword_state
  val set_keyword_state : keyword_state -> unit
  val get_keyword_state : unit -> keyword_state

  val check_ident : string -> unit
  val terminal : string -> Tok.t

  include Grammar.GLexerType with type te = Tok.t
end

module Extend :
sig

  type gram_assoc = NonA | RightA | LeftA

  type gram_position =
    | First
    | Last
    | Before of string
    | After of string
    | Level of string

  type production_level =
    | NextLevel
    | NumLevel of int

  type 'a entry = 'a Grammar.GMake(CLexer).Entry.e

  type 'a user_symbol =
    | Ulist1 of 'a user_symbol
    | Ulist1sep of 'a user_symbol * string
    | Ulist0 of 'a user_symbol
    | Ulist0sep of 'a user_symbol * string
    | Uopt of 'a user_symbol
    | Uentry of 'a
    | Uentryl of 'a * int

  type ('self, 'a) symbol =
    | Atoken : Tok.t -> ('self, string) symbol
    | Alist1 : ('self, 'a) symbol -> ('self, 'a list) symbol
    | Alist1sep : ('self, 'a) symbol * ('self, _) symbol -> ('self, 'a list) symbol
    | Alist0 : ('self, 'a) symbol -> ('self, 'a list) symbol
    | Alist0sep : ('self, 'a) symbol * ('self, _) symbol -> ('self, 'a list) symbol
    | Aopt : ('self, 'a) symbol -> ('self, 'a option) symbol
    | Aself : ('self, 'self) symbol
    | Anext : ('self, 'self) symbol
    | Aentry : 'a entry -> ('self, 'a) symbol
    | Aentryl : 'a entry * int -> ('self, 'a) symbol
    | Arules : 'a rules list -> ('self, 'a) symbol

  and ('self, _, 'r) rule =
    | Stop : ('self, 'r, 'r) rule
    | Next : ('self, 'a, 'r) rule * ('self, 'b) symbol -> ('self, 'b -> 'a, 'r) rule

  and ('a, 'r) norec_rule = { norec_rule : 's. ('s, 'a, 'r) rule }

  and 'a rules =
    | Rules : ('act, Loc.t -> 'a) norec_rule * 'act -> 'a rules

  type ('lev,'pos) constr_entry_key_gen =
    | ETName | ETReference | ETBigint
    | ETBinder of bool
    | ETConstr of ('lev * 'pos)
    | ETPattern
    | ETOther of string * string
    | ETConstrList of ('lev * 'pos) * Tok.t list
    | ETBinderList of bool * Tok.t list

  type side = Left | Right

  type production_position =
    | BorderProd of side * gram_assoc option
    | InternalProd

  type constr_prod_entry_key =
    (production_level,production_position) constr_entry_key_gen

  type simple_constr_prod_entry_key =
    (production_level,unit) constr_entry_key_gen

  type 'a production_rule =
    | Rule : ('a, 'act, Loc.t -> 'a) rule * 'act -> 'a production_rule

  type 'a single_extend_statment =
    string option *
    (** Level *)
    gram_assoc option *
    (** Associativity *)
    'a production_rule list
  (** Symbol list with the interpretation function *)

  type 'a extend_statment =
    gram_position option *
    'a single_extend_statment list
end

(* XXX: Located manually from intf *)
module Vernacexpr :
sig
  open Misctypes
  open Constrexpr
  open Libnames

  type instance_flag  = bool option
  type coercion_flag = bool
  type inductive_flag = Decl_kinds.recursivity_kind
  type lname = Names.Name.t Loc.located
  type lident = Names.Id.t Loc.located
  type opacity_flag =
                    | Opaque of lident list option
                    | Transparent
  type locality_flag = bool
  type inductive_kind =
    | Inductive_kw | CoInductive | Variant | Record | Structure | Class of bool

  type vernac_type =
                   | VtStartProof of vernac_start
                   | VtSideff of vernac_sideff_type
                   | VtQed of vernac_qed_type
                   | VtProofStep of proof_step
                   | VtProofMode of string
                   | VtQuery of vernac_part_of_script * Feedback.route_id
                   | VtStm of vernac_control * vernac_part_of_script
                   | VtUnknown
   and vernac_qed_type =
     | VtKeep
     | VtKeepAsAxiom
     | VtDrop
   and vernac_start = string * opacity_guarantee * Names.Id.t list
   and vernac_sideff_type = Names.Id.t list
   and vernac_part_of_script = bool
   and vernac_control =
     | VtWait
     | VtJoinDocument
     | VtBack of Stateid.t
   and opacity_guarantee =
     | GuaranteesOpacity
     | Doesn'tGuaranteeOpacity
   and proof_step = {
     parallel : [ `Yes of solving_tac * anon_abstracting_tac | `No ];
     proof_block_detection : proof_block_name option
   }
   and solving_tac = bool
   and anon_abstracting_tac = bool
   and proof_block_name = string

  type vernac_when =
    | VtNow
    | VtLater

  type verbose_flag = bool

  type obsolete_locality = bool

  type lstring
  type 'a with_coercion = coercion_flag * 'a
  type scope_name = string
  type decl_notation = lstring * Constrexpr.constr_expr * scope_name option
  type constructor_expr = (lident * Constrexpr.constr_expr) with_coercion
  type 'a with_notation = 'a * decl_notation list

  type local_decl_expr =
    | AssumExpr of lname * Constrexpr.constr_expr
    | DefExpr of lname * Constrexpr.constr_expr * Constrexpr.constr_expr option

  type 'a with_priority = 'a * int option
  type 'a with_instance = instance_flag * 'a
  type constructor_list_or_record_decl_expr =
    | Constructors of constructor_expr list
    | RecordDecl of lident option * local_decl_expr with_instance with_priority with_notation list

  type plident = lident * lident list option

  type inductive_expr = plident with_coercion * Constrexpr.local_binder_expr list * Constrexpr.constr_expr option * inductive_kind * constructor_list_or_record_decl_expr

  type syntax_modifier =
    | SetItemLevel of string list * Extend.production_level
    | SetLevel of int
    | SetAssoc of Extend.gram_assoc
    | SetEntryType of string * Extend.simple_constr_prod_entry_key
    | SetOnlyParsing
    | SetOnlyPrinting
    | SetCompatVersion of Flags.compat_version
    | SetFormat of string * string Loc.located

  type class_rawexpr = FunClass | SortClass | RefClass of reference or_by_notation

  type definition_expr =
    | ProveBody of local_binder_expr list * constr_expr
    | DefineBody of local_binder_expr list * Genredexpr.raw_red_expr option * constr_expr
                    * constr_expr option
  type proof_expr =
    plident option * (local_binder_expr list * constr_expr)

  type proof_end =
    | Admitted
    | Proved of opacity_flag * lident option

  type fixpoint_expr = plident * (Names.Id.t Loc.located option * Constrexpr.recursion_order_expr) * Constrexpr.local_binder_expr list * Constrexpr.constr_expr * Constrexpr.constr_expr option

  type cofixpoint_expr

  type scheme

  type section_subset_expr

  type module_binder

  type vernac_argument_status
  type vernac_implicit_status
  type module_ast_inl
  type extend_name = string * int
  type simple_binder
  type option_value
  type showable
  type bullet
  type stm_vernac
  type comment
  type register_kind
  type locatable
  type search_restriction
  type searchable
  type printable
  type option_ref_value
  type onlyparsing_flag
  type reference_or_constr

  type hint_mode

  type 'a hint_info_gen =
    { hint_priority : int option;
      hint_pattern : 'a option }

  type hint_info_expr = Constrexpr.constr_pattern_expr hint_info_gen

  type hints_expr =
    | HintsResolve of (hint_info_expr * bool * reference_or_constr) list
    | HintsImmediate of reference_or_constr list
    | HintsUnfold of Libnames.reference list
    | HintsTransparency of Libnames.reference list * bool
    | HintsMode of Libnames.reference * hint_mode list
    | HintsConstructors of Libnames.reference list
    | HintsExtern of int * Constrexpr.constr_expr option * Genarg.raw_generic_argument

  type 'a module_signature =
    | Enforce of 'a (** ... : T *)
    | Check of 'a list (** ... <: T1 <: T2, possibly empty *)

  type inline =
    | NoInline
    | DefaultInline
    | InlineAt of int

  type vernac_expr =
  | VernacLoad of verbose_flag * string
  | VernacTime of vernac_expr Loc.located
  | VernacRedirect of string * vernac_expr Loc.located
  | VernacTimeout of int * vernac_expr
  | VernacFail of vernac_expr
  | VernacSyntaxExtension of
      obsolete_locality * (lstring * syntax_modifier list)
  | VernacOpenCloseScope of obsolete_locality * (bool * scope_name)
  | VernacDelimiters of scope_name * string option
  | VernacBindScope of scope_name * class_rawexpr list
  | VernacInfix of obsolete_locality * (lstring * syntax_modifier list) *
      Constrexpr.constr_expr * scope_name option
  | VernacNotation of
      obsolete_locality * Constrexpr.constr_expr * (lstring * syntax_modifier list) *
      scope_name option
  | VernacNotationAddFormat of string * string * string
  | VernacDefinition of
      (Decl_kinds.locality option * Decl_kinds.definition_object_kind) * plident * definition_expr
  | VernacStartTheoremProof of Decl_kinds.theorem_kind * proof_expr list
  | VernacEndProof of proof_end
  | VernacExactProof of Constrexpr.constr_expr
  | VernacAssumption of (Decl_kinds.locality option * Decl_kinds.assumption_object_kind) *
      inline * (plident list * Constrexpr.constr_expr) with_coercion list
  | VernacInductive of Decl_kinds.cumulative_inductive_flag * Decl_kinds.private_flag * inductive_flag * (inductive_expr * decl_notation list) list
  | VernacFixpoint of
      Decl_kinds.locality option * (fixpoint_expr * decl_notation list) list
  | VernacCoFixpoint of
      Decl_kinds.locality option * (cofixpoint_expr * decl_notation list) list
  | VernacScheme of (lident option * scheme) list
  | VernacCombinedScheme of lident * lident list
  | VernacUniverse of lident list
  | VernacConstraint of (Misctypes.glob_level * Univ.constraint_type * Misctypes.glob_level) list
  | VernacBeginSection of lident
  | VernacEndSegment of lident
  | VernacRequire of
      Libnames.reference option * bool option * Libnames.reference list
  | VernacImport of bool * Libnames.reference list
  | VernacCanonical of Libnames.reference Misctypes.or_by_notation
  | VernacCoercion of obsolete_locality * Libnames.reference Misctypes.or_by_notation *
      class_rawexpr * class_rawexpr
  | VernacIdentityCoercion of obsolete_locality * lident *
      class_rawexpr * class_rawexpr
  | VernacNameSectionHypSet of lident * section_subset_expr
  | VernacInstance of
      bool *
      Constrexpr.local_binder_expr list *
        Constrexpr.typeclass_constraint *
          (bool * Constrexpr.constr_expr) option *
      hint_info_expr
  | VernacContext of Constrexpr.local_binder_expr list
  | VernacDeclareInstances of
    (Libnames.reference * hint_info_expr) list
  | VernacDeclareClass of Libnames.reference
  | VernacDeclareModule of bool option * lident *
      module_binder list * module_ast_inl
  | VernacDefineModule of bool option * lident * module_binder list *
      module_ast_inl module_signature * module_ast_inl list
  | VernacDeclareModuleType of lident *
      module_binder list * module_ast_inl list * module_ast_inl list
  | VernacInclude of module_ast_inl list
  | VernacSolveExistential of int * Constrexpr.constr_expr
  | VernacAddLoadPath of bool * string * Names.DirPath.t option
  | VernacRemoveLoadPath of string
  | VernacAddMLPath of bool * string
  | VernacDeclareMLModule of string list
  | VernacChdir of string option
  | VernacWriteState of string
  | VernacRestoreState of string
  | VernacResetName of lident
  | VernacResetInitial
  | VernacBack of int
  | VernacBackTo of int
  | VernacCreateHintDb of string * bool
  | VernacRemoveHints of string list * Libnames.reference list
  | VernacHints of obsolete_locality * string list * hints_expr
  | VernacSyntacticDefinition of Names.Id.t Loc.located * (Names.Id.t list * Constrexpr.constr_expr) *
      obsolete_locality * onlyparsing_flag
  | VernacDeclareImplicits of Libnames.reference Misctypes.or_by_notation *
                                (Constrexpr.explicitation * bool * bool) list list
  | VernacArguments of Libnames.reference Misctypes.or_by_notation *
      vernac_argument_status list *
        (Names.Name.t * vernac_implicit_status) list list *
      int option *
        [ `ReductionDontExposeCase | `ReductionNeverUnfold | `Rename |
          `ExtraScopes | `Assert | `ClearImplicits | `ClearScopes |
          `DefaultImplicits ] list
  | VernacArgumentsScope of Libnames.reference Misctypes.or_by_notation *
      scope_name option list
  | VernacReserve of simple_binder list
  | VernacGeneralizable of (lident list) option
  | VernacSetOpacity of (Conv_oracle.level * Libnames.reference Misctypes.or_by_notation list)
  | VernacSetStrategy of
      (Conv_oracle.level * Libnames.reference Misctypes.or_by_notation list) list
  | VernacUnsetOption of Goptions.option_name
  | VernacSetOption of Goptions.option_name * option_value
  | VernacSetAppendOption of Goptions.option_name * string
  | VernacAddOption of Goptions.option_name * option_ref_value list
  | VernacRemoveOption of Goptions.option_name * option_ref_value list
  | VernacMemOption of Goptions.option_name * option_ref_value list
  | VernacPrintOption of Goptions.option_name
  | VernacCheckMayEval of Genredexpr.raw_red_expr option * goal_selector option * Constrexpr.constr_expr
  | VernacGlobalCheck of Constrexpr.constr_expr
  | VernacDeclareReduction of string * Genredexpr.raw_red_expr
  | VernacPrint of printable
  | VernacSearch of searchable * goal_selector option * search_restriction
  | VernacLocate of locatable
  | VernacRegister of lident * register_kind
  | VernacComments of comment list
  | VernacStm of stm_vernac
  | VernacGoal of Constrexpr.constr_expr
  | VernacAbort of lident option
  | VernacAbortAll
  | VernacRestart
  | VernacUndo of int
  | VernacUndoTo of int
  | VernacBacktrack of int*int*int
  | VernacFocus of int option
  | VernacUnfocus
  | VernacUnfocused
  | VernacBullet of bullet
  | VernacSubproof of int option
  | VernacEndSubproof
  | VernacShow of showable
  | VernacCheckGuard
  | VernacProof of Genarg.raw_generic_argument option * section_subset_expr option
  | VernacProofMode of string
  | VernacToplevelControl of exn
  | VernacExtend of extend_name * Genarg.raw_generic_argument list
  | VernacProgram of vernac_expr
  | VernacPolymorphic of bool * vernac_expr
  | VernacLocal of bool * vernac_expr
  and goal_selector =
    | SelectNth of int
    | SelectList of (int * int) list
    | SelectId of Names.Id.t
    | SelectAll
  and vernac_classification = vernac_type * vernac_when
  and one_inductive_expr =
    plident * Constrexpr.local_binder_expr list * Constrexpr.constr_expr option * constructor_expr list
end

(* XXX: end manual intf move *)

module Typeclasses :
sig
  type typeclass = {
    cl_univs : Univ.AUContext.t;
    cl_impl : Globnames.global_reference;
    cl_context : (Globnames.global_reference * bool) option list * Context.Rel.t;
    cl_props : Context.Rel.t;
    cl_projs : (Names.Name.t * (direction * Vernacexpr.hint_info_expr) option
                * Names.Constant.t option) list;
    cl_strict : bool;
    cl_unique : bool;
  }
  and direction

  type instance
  type evar_filter = Evar.t -> Evar_kinds.t -> bool

  val resolve_typeclasses : ?fast_path:bool -> ?filter:evar_filter -> ?unique:bool ->
                            ?split:bool -> ?fail:bool -> Environ.env -> Evd.evar_map -> Evd.evar_map
  val set_resolvable : Evd.Store.t -> bool -> Evd.Store.t
  val resolve_one_typeclass : ?unique:bool -> Environ.env -> Evd.evar_map -> EConstr.types -> Evd.evar_map * EConstr.constr
  val class_info : Globnames.global_reference -> typeclass
  val mark_resolvables : ?filter:evar_filter -> Evd.evar_map -> Evd.evar_map
  val add_instance : instance -> unit
  val new_instance : typeclass -> Vernacexpr.hint_info_expr -> bool -> Decl_kinds.polymorphic ->
                     Globnames.global_reference -> instance
end

module Classops :
sig
  type coe_index
  type inheritance_path = coe_index list
  type cl_index

  val hide_coercion : Globnames.global_reference -> int option
  val lookup_path_to_sort_from : Environ.env -> Evd.evar_map -> EConstr.types ->
                                 EConstr.types * inheritance_path
  val get_coercion_value : coe_index -> Constr.t
  val coercions : unit -> coe_index list
  val pr_cl_index : cl_index -> Pp.std_ppcmds
end

module Detyping :
sig
  val print_universes : bool ref
  val print_evar_arguments : bool ref
  val detype : ?lax:bool -> bool -> Names.Id.t list -> Environ.env -> Evd.evar_map -> EConstr.constr -> Glob_term.glob_constr
  val subst_glob_constr : Mod_subst.substitution -> Glob_term.glob_constr -> Glob_term.glob_constr
  val set_detype_anonymous : (?loc:Loc.t -> int -> Glob_term.glob_constr) -> unit
end

module Indrec :
sig
  type dep_flag = bool
  val lookup_eliminator : Names.inductive -> Sorts.family -> Globnames.global_reference
  val build_case_analysis_scheme : Environ.env -> Evd.evar_map -> Term.pinductive ->
                                   dep_flag -> Sorts.family -> Evd.evar_map * Constr.t
  val make_elimination_ident : Names.Id.t -> Sorts.family -> Names.Id.t
  val build_mutual_induction_scheme :
    Environ.env -> Evd.evar_map -> (Term.pinductive * dep_flag * Sorts.family) list -> Evd.evar_map * Constr.t list
  val build_case_analysis_scheme_default : Environ.env -> Evd.evar_map -> Term.pinductive ->
      Sorts.family -> Evd.evar_map * Constr.t
end

module Pretyping :
sig
  type typing_constraint =
    | OfType of EConstr.types
    | IsType
    | WithoutTypeConstraint

  type inference_hook = Environ.env -> Evd.evar_map -> Evar.t -> Evd.evar_map * EConstr.constr

  type inference_flags = {
      use_typeclasses : bool;
      solve_unification_constraints : bool;
      use_hook : inference_hook option;
      fail_evar : bool;
      expand_evars : bool
    }

  type pure_open_constr = Evd.evar_map * EConstr.constr
  type glob_constr_ltac_closure = Glob_term.ltac_var_map * Glob_term.glob_constr

  val understand_ltac : inference_flags ->
                        Environ.env -> Evd.evar_map -> Glob_term.ltac_var_map ->
                        typing_constraint -> Glob_term.glob_constr -> pure_open_constr
  val understand_tcc : ?flags:inference_flags -> Environ.env -> Evd.evar_map ->
                       ?expected_type:typing_constraint -> Glob_term.glob_constr -> Evd.evar_map * EConstr.constr
  val type_uconstr :
    ?flags:inference_flags ->
    ?expected_type:typing_constraint ->
    Geninterp.interp_sign -> Glob_term.closed_glob_constr -> EConstr.constr Tactypes.delayed_open
  val understand : ?flags:inference_flags -> ?expected_type:typing_constraint ->
                   Environ.env -> Evd.evar_map -> Glob_term.glob_constr -> Constr.t Evd.in_evar_universe_context
  val check_evars : Environ.env -> Evd.evar_map -> Evd.evar_map -> EConstr.constr -> unit
  val interp_elimination_sort : Misctypes.glob_sort -> Sorts.family
  val register_constr_interp0 :
    ('r, 'g, 't) Genarg.genarg_type ->
    (Glob_term.unbound_ltac_var_map -> Environ.env -> Evd.evar_map -> EConstr.types -> 'g -> EConstr.constr * Evd.evar_map) -> unit
  val all_and_fail_flags : inference_flags
  val ise_pretype_gen :
    inference_flags -> Environ.env -> Evd.evar_map ->
    Glob_term.ltac_var_map -> typing_constraint -> Glob_term.glob_constr -> Evd.evar_map * EConstr.constr
end

module Unification :
sig
  type core_unify_flags = {
    modulo_conv_on_closed_terms : Names.transparent_state option;
    use_metas_eagerly_in_conv_on_closed_terms : bool;
    use_evars_eagerly_in_conv_on_closed_terms : bool;
    modulo_delta : Names.transparent_state;
    modulo_delta_types : Names.transparent_state;
    check_applied_meta_types : bool;
    use_pattern_unification : bool;
    use_meta_bound_pattern_unification : bool;
    frozen_evars : Evar.Set.t;
    restrict_conv_on_strict_subterms : bool;
    modulo_betaiota : bool;
    modulo_eta : bool;
  }
  type unify_flags =
    {
      core_unify_flags : core_unify_flags;
      merge_unify_flags : core_unify_flags;
      subterm_unify_flags : core_unify_flags;
      allow_K_in_toplevel_higher_order_unification : bool;
      resolve_evars : bool
    }
  val default_no_delta_unify_flags : unit -> unify_flags
  val w_unify : Environ.env -> Evd.evar_map -> Reduction.conv_pb -> ?flags:unify_flags -> EConstr.constr -> EConstr.constr -> Evd.evar_map
  val elim_flags : unit -> unify_flags
  val w_unify_to_subterm :
    Environ.env -> Evd.evar_map -> ?flags:unify_flags -> EConstr.constr * EConstr.constr -> Evd.evar_map * EConstr.constr
end

(************************************************************************)
(* End of modules from pretyping/                                       *)
(************************************************************************)

(************************************************************************)
(* Modules from interp/                                              *)
(************************************************************************)

module Genintern :
sig
  open Genarg

  module Store : Store.S

  type glob_sign = {
    ltacvars : Names.Id.Set.t;
    genv : Environ.env;
    extra : Store.t;
  }

  val empty_glob_sign : Environ.env -> glob_sign

  type ('raw, 'glb) intern_fun = glob_sign -> 'raw -> glob_sign * 'glb


  val generic_intern : (raw_generic_argument, glob_generic_argument) intern_fun

  type 'glb subst_fun = Mod_subst.substitution -> 'glb -> 'glb
  val generic_substitute : Genarg.glob_generic_argument subst_fun

  type 'glb ntn_subst_fun = Tactypes.glob_constr_and_expr Names.Id.Map.t -> 'glb -> 'glb

  val register_intern0 : ('raw, 'glb, 'top) genarg_type ->
    ('raw, 'glb) intern_fun -> unit

  val register_subst0 : ('raw, 'glb, 'top) genarg_type ->
    'glb subst_fun -> unit

  val register_ntn_subst0 : ('raw, 'glb, 'top) genarg_type ->
    'glb ntn_subst_fun -> unit

end

module Stdarg :
sig
  val loc_of_or_by_notation : ('a -> Loc.t option) -> 'a Misctypes.or_by_notation -> Loc.t option
  val wit_unit : unit Genarg.uniform_genarg_type
  val wit_int : int Genarg.uniform_genarg_type
  val wit_var : (Names.Id.t Loc.located, Names.Id.t Loc.located, Names.Id.t) Genarg.genarg_type
  val wit_bool : bool Genarg.uniform_genarg_type
  val wit_string : string Genarg.uniform_genarg_type
  val wit_pre_ident : string Genarg.uniform_genarg_type
  val wit_global : (Libnames.reference, Globnames.global_reference Loc.located Misctypes.or_var, Globnames.global_reference) Genarg.genarg_type
  val wit_ident : Names.Id.t Genarg.uniform_genarg_type
  val wit_integer : int Genarg.uniform_genarg_type
  val wit_constr : (Constrexpr.constr_expr, Tactypes.glob_constr_and_expr, EConstr.constr) Genarg.genarg_type
  val wit_open_constr : (Constrexpr.constr_expr, Tactypes.glob_constr_and_expr, EConstr.constr) Genarg.genarg_type
  val wit_intro_pattern : (Constrexpr.constr_expr Misctypes.intro_pattern_expr Loc.located, Tactypes.glob_constr_and_expr Misctypes.intro_pattern_expr Loc.located, Tactypes.intro_pattern) Genarg.genarg_type
  val wit_int_or_var : (int Misctypes.or_var, int Misctypes.or_var, int) Genarg.genarg_type
  val wit_ref : (Libnames.reference, Globnames.global_reference Loc.located Misctypes.or_var, Globnames.global_reference) Genarg.genarg_type
  val wit_clause_dft_concl :  (Names.Id.t Loc.located Locus.clause_expr,Names.Id.t Loc.located Locus.clause_expr,Names.Id.t Locus.clause_expr) Genarg.genarg_type
  val wit_uconstr : (Constrexpr.constr_expr , Tactypes.glob_constr_and_expr, Glob_term.closed_glob_constr) Genarg.genarg_type
  val wit_red_expr :
    ((Constrexpr.constr_expr,Libnames.reference Misctypes.or_by_notation,Constrexpr.constr_expr) Genredexpr.red_expr_gen,
     (Tactypes.glob_constr_and_expr,Names.evaluable_global_reference Misctypes.and_short_name Misctypes.or_var,Tactypes.glob_constr_pattern_and_expr) Genredexpr.red_expr_gen,
     (EConstr.constr,Names.evaluable_global_reference,Pattern.constr_pattern) Genredexpr.red_expr_gen) Genarg.genarg_type
  val wit_quant_hyp : Misctypes.quantified_hypothesis Genarg.uniform_genarg_type
  val wit_bindings :
    (Constrexpr.constr_expr Misctypes.bindings,
     Tactypes.glob_constr_and_expr Misctypes.bindings,
     EConstr.constr Misctypes.bindings Tactypes.delayed_open) Genarg.genarg_type
  val wit_constr_with_bindings :
    (Constrexpr.constr_expr Misctypes.with_bindings,
     Tactypes.glob_constr_and_expr Misctypes.with_bindings,
     EConstr.constr Misctypes.with_bindings Tactypes.delayed_open) Genarg.genarg_type
  val wit_intropattern : (Constrexpr.constr_expr Misctypes.intro_pattern_expr Loc.located, Tactypes.glob_constr_and_expr Misctypes.intro_pattern_expr Loc.located, Tactypes.intro_pattern) Genarg.genarg_type
  val wit_quantified_hypothesis : Misctypes.quantified_hypothesis Genarg.uniform_genarg_type
  val wit_clause :  (Names.Id.t Loc.located Locus.clause_expr,Names.Id.t Loc.located Locus.clause_expr,Names.Id.t Locus.clause_expr) Genarg.genarg_type
  val wit_preident : string Genarg.uniform_genarg_type
  val wit_reference : (Libnames.reference, Globnames.global_reference Loc.located Misctypes.or_var, Globnames.global_reference) Genarg.genarg_type
  val wit_open_constr_with_bindings :
    (Constrexpr.constr_expr Misctypes.with_bindings,
     Tactypes.glob_constr_and_expr Misctypes.with_bindings,
     EConstr.constr Misctypes.with_bindings Tactypes.delayed_open) Genarg.genarg_type
end

module Constrexpr_ops :
sig
  val mkIdentC : Names.Id.t -> Constrexpr.constr_expr
  val mkAppC : Constrexpr.constr_expr * Constrexpr.constr_expr list -> Constrexpr.constr_expr
  val names_of_local_assums : Constrexpr.local_binder_expr list -> Names.Name.t Loc.located list
  val coerce_reference_to_id : Libnames.reference -> Names.Id.t
  val coerce_to_id : Constrexpr.constr_expr -> Names.Id.t Loc.located
  val constr_loc : Constrexpr.constr_expr -> Loc.t option
  val mkRefC : Libnames.reference -> Constrexpr.constr_expr
  val mkLambdaC : Names.Name.t Loc.located list * Constrexpr.binder_kind * Constrexpr.constr_expr * Constrexpr.constr_expr -> Constrexpr.constr_expr
  val default_binder_kind : Constrexpr.binder_kind
  val mkLetInC : Names.Name.t Loc.located * Constrexpr.constr_expr * Constrexpr.constr_expr option * Constrexpr.constr_expr -> Constrexpr.constr_expr
  val mkCProdN : ?loc:Loc.t -> Constrexpr.local_binder_expr list -> Constrexpr.constr_expr -> Constrexpr.constr_expr
end

module Notation_ops :
sig
  val glob_constr_of_notation_constr : ?loc:Loc.t -> Notation_term.notation_constr -> Glob_term.glob_constr
  val glob_constr_of_notation_constr_with_binders : ?loc:Loc.t ->
                                                    ('a -> Names.Name.t -> 'a * Names.Name.t) ->
                                                    ('a -> Notation_term.notation_constr -> Glob_term.glob_constr) ->
                                                    'a -> Notation_term.notation_constr -> Glob_term.glob_constr
end

module Ppextend :
sig

  type precedence = int
  type parenRelation =
    | L | E | Any | Prec of precedence
  type tolerability = precedence * parenRelation

end

module Notation :
sig
  type cases_pattern_status = bool
  type required_module = Libnames.full_path * string list
  type 'a prim_token_interpreter = ?loc:Loc.t -> 'a -> Glob_term.glob_constr
  type 'a prim_token_uninterpreter = Glob_term.glob_constr list * (Glob_term.glob_constr -> 'a option) * cases_pattern_status
  type delimiters = string
  type local_scopes = Notation_term.tmp_scope_name option * Notation_term.scope_name list
  type notation_location = (Names.DirPath.t * Names.DirPath.t) * string
  val declare_string_interpreter : Notation_term.scope_name -> required_module ->
                                   string prim_token_interpreter -> string prim_token_uninterpreter -> unit
  val declare_numeral_interpreter : Notation_term.scope_name -> required_module ->
                                    Bigint.bigint prim_token_interpreter -> Bigint.bigint prim_token_uninterpreter -> unit
  val interp_notation_as_global_reference : ?loc:Loc.t -> (Globnames.global_reference -> bool) ->
                                            Constrexpr.notation -> delimiters option -> Globnames.global_reference
  val locate_notation : (Glob_term.glob_constr -> Pp.std_ppcmds) -> Constrexpr.notation ->
                        Notation_term.scope_name option -> Pp.std_ppcmds
  val find_delimiters_scope : ?loc:Loc.t -> delimiters -> Notation_term.scope_name
  val pr_scope : (Glob_term.glob_constr -> Pp.std_ppcmds) -> Notation_term.scope_name -> Pp.std_ppcmds
  val pr_scopes : (Glob_term.glob_constr -> Pp.std_ppcmds) -> Pp.std_ppcmds
  val interp_notation : ?loc:Loc.t -> Constrexpr.notation -> local_scopes ->
                        Notation_term.interpretation * (notation_location * Notation_term.scope_name option)
  val uninterp_prim_token : Glob_term.glob_constr -> Notation_term.scope_name * Constrexpr.prim_token
end

module Dumpglob :
sig
  val add_glob : ?loc:Loc.t -> Globnames.global_reference -> unit
  val pause : unit -> unit
  val continue : unit -> unit
end

module Smartlocate :
sig
  val locate_global_with_alias : ?head:bool -> Libnames.qualid Loc.located -> Globnames.global_reference
  val global_with_alias : ?head:bool -> Libnames.reference -> Globnames.global_reference
  val global_of_extended_global : Globnames.extended_global_reference -> Globnames.global_reference
  val loc_of_smart_reference : Libnames.reference Misctypes.or_by_notation -> Loc.t option
  val smart_global : ?head:bool -> Libnames.reference Misctypes.or_by_notation -> Globnames.global_reference
end

module Topconstr :
sig
  val replace_vars_constr_expr :
  Names.Id.t Names.Id.Map.t -> Constrexpr.constr_expr -> Constrexpr.constr_expr
end

module Constrintern :
sig
  type ltac_sign = {
    ltac_vars : Names.Id.Set.t;
    ltac_bound : Names.Id.Set.t;
    ltac_extra : Genintern.Store.t;
  }

  type var_internalization_data

  type var_internalization_type =
    | Inductive of Names.Id.t list * bool
    | Recursive
    | Method
    | Variable
  type internalization_env = var_internalization_data Names.Id.Map.t

  val interp_constr_evars : Environ.env -> Evd.evar_map ref ->
                            ?impls:internalization_env -> Constrexpr.constr_expr -> EConstr.constr

  val interp_type_evars : Environ.env -> Evd.evar_map ref ->
                          ?impls:internalization_env -> Constrexpr.constr_expr -> EConstr.types

  val empty_ltac_sign : ltac_sign
  val intern_gen : Pretyping.typing_constraint -> Environ.env ->
                   ?impls:internalization_env -> ?pattern_mode:bool -> ?ltacvars:ltac_sign ->
                   Constrexpr.constr_expr -> Glob_term.glob_constr
  val intern_constr_pattern :
    Environ.env -> ?as_type:bool -> ?ltacvars:ltac_sign ->
    Constrexpr.constr_pattern_expr -> Names.Id.t list * Pattern.constr_pattern
  val intern_constr : Environ.env -> Constrexpr.constr_expr -> Glob_term.glob_constr
  val for_grammar : ('a -> 'b) -> 'a -> 'b
  val interp_reference : ltac_sign -> Libnames.reference -> Glob_term.glob_constr
  val interp_constr : Environ.env -> Evd.evar_map -> ?impls:internalization_env ->
                      Constrexpr.constr_expr -> Constr.t Evd.in_evar_universe_context
  val interp_open_constr : Environ.env -> Evd.evar_map -> Constrexpr.constr_expr -> Evd.evar_map * EConstr.constr
  val locate_reference :  Libnames.qualid -> Globnames.global_reference
  val interp_type : Environ.env -> Evd.evar_map -> ?impls:internalization_env ->
                    Constrexpr.constr_expr -> Term.types Evd.in_evar_universe_context
  val interp_context_evars :
    ?global_level:bool -> ?impl_env:internalization_env -> ?shift:int ->
    Environ.env -> Evd.evar_map ref -> Constrexpr.local_binder_expr list ->
    internalization_env * ((Environ.env * EConstr.rel_context) * Impargs.manual_implicits)
  val compute_internalization_data : Environ.env -> var_internalization_type ->
                                     Term.types -> Impargs.manual_explicitation list -> var_internalization_data
  val empty_internalization_env : internalization_env
  val global_reference : Names.Id.t -> Globnames.global_reference
end

module Constrextern :
sig
  val extern_glob_constr : Names.Id.Set.t -> Glob_term.glob_constr -> Constrexpr.constr_expr
  val extern_glob_type : Names.Id.Set.t -> Glob_term.glob_constr -> Constrexpr.constr_expr
  val extern_constr : ?lax:bool -> bool -> Environ.env -> Evd.evar_map -> Constr.t -> Constrexpr.constr_expr
  val without_symbols : ('a -> 'b) -> 'a -> 'b
  val print_universes : bool ref
  val extern_type : bool -> Environ.env -> Evd.evar_map -> Term.types -> Constrexpr.constr_expr
  val with_universes : ('a -> 'b) -> 'a -> 'b
  val set_extern_reference :
    (?loc:Loc.t -> Names.Id.Set.t -> Globnames.global_reference -> Libnames.reference) -> unit
end

module Declare :
sig
  type internal_flag =
    | UserAutomaticRequest
    | InternalTacticRequest
    | UserIndividualRequest

  type constant_declaration = Safe_typing.private_constants Entries.constant_entry * Decl_kinds.logical_kind

  type section_variable_entry =
    | SectionLocalDef of Safe_typing.private_constants Entries.definition_entry
    | SectionLocalAssum of Term.types Univ.in_universe_context_set * Decl_kinds.polymorphic * bool

  type variable_declaration = Names.DirPath.t * section_variable_entry * Decl_kinds.logical_kind

  val declare_constant :
    ?internal:internal_flag -> ?local:bool -> Names.Id.t -> ?export_seff:bool -> constant_declaration -> Names.Constant.t

  val declare_universe_context : Decl_kinds.polymorphic -> Univ.ContextSet.t -> unit

  val declare_definition :
    ?internal:internal_flag -> ?opaque:bool -> ?kind:Decl_kinds.definition_object_kind ->
    ?local:bool -> ?poly:Decl_kinds.polymorphic -> Names.Id.t -> ?types:Constr.t ->
    Constr.t Univ.in_universe_context_set -> Names.Constant.t
  val definition_entry : ?fix_exn:Future.fix_exn ->
    ?opaque:bool -> ?inline:bool -> ?types:Term.types ->
    ?poly:Decl_kinds.polymorphic -> ?univs:Univ.UContext.t ->
    ?eff:Safe_typing.private_constants -> Constr.t -> Safe_typing.private_constants Entries.definition_entry
  val definition_message : Names.Id.t -> unit
  val declare_variable : Names.Id.t -> variable_declaration -> Libnames.object_name
end

(************************************************************************)
(* End of modules from interp/                                       *)
(************************************************************************)

(************************************************************************)
(* Modules from proofs/                                                 *)
(************************************************************************)

module Miscprint :
sig
  val pr_or_and_intro_pattern :
    ('a -> Pp.std_ppcmds) -> 'a Misctypes.or_and_intro_pattern_expr -> Pp.std_ppcmds
  val pr_intro_pattern_naming : Misctypes.intro_pattern_naming_expr -> Pp.std_ppcmds
  val pr_intro_pattern :
    ('a -> Pp.std_ppcmds) -> 'a Misctypes.intro_pattern_expr Loc.located -> Pp.std_ppcmds
  val pr_bindings :
    ('a -> Pp.std_ppcmds) ->
    ('a -> Pp.std_ppcmds) -> 'a Misctypes.bindings -> Pp.std_ppcmds
  val pr_bindings_no_with :
    ('a -> Pp.std_ppcmds) ->
    ('a -> Pp.std_ppcmds) -> 'a Misctypes.bindings -> Pp.std_ppcmds
  val pr_with_bindings :
    ('a -> Pp.std_ppcmds) ->
    ('a -> Pp.std_ppcmds) -> 'a * 'a Misctypes.bindings -> Pp.std_ppcmds
end

(* All items in the Goal modules are deprecated. *)
module Goal :
sig
  type goal = Evar.t

  val pr_goal : goal -> Pp.std_ppcmds

  module V82 :
  sig
    val new_goal_with : Evd.evar_map -> goal -> Context.Named.t -> goal Evd.sigma

    val nf_hyps : Evd.evar_map -> goal -> Environ.named_context_val

    val env : Evd.evar_map -> goal -> Environ.env

    val concl : Evd.evar_map -> goal -> EConstr.constr

    val mk_goal : Evd.evar_map ->
                  Environ.named_context_val ->
                  EConstr.constr ->
                  Evd.Store.t ->
                  goal * EConstr.constr * Evd.evar_map

    val extra : Evd.evar_map -> goal -> Evd.Store.t

    val partial_solution_to : Evd.evar_map -> goal -> goal -> EConstr.constr -> Evd.evar_map

    val partial_solution : Evd.evar_map -> goal -> EConstr.constr -> Evd.evar_map

    val hyps : Evd.evar_map -> goal -> Environ.named_context_val

    val abstract_type : Evd.evar_map -> goal -> EConstr.types
  end
end

module Evar_refiner :
sig
  val w_refine : Evar.t * Evd.evar_info ->
                 Pretyping.glob_constr_ltac_closure -> Evd.evar_map -> Evd.evar_map
end


module Proof_type :
sig
  type prim_rule =
    | Cut of bool * bool * Names.Id.t * Term.types
    | Refine of Constr.t

  type tactic = Goal.goal Evd.sigma -> Goal.goal list Evd.sigma
end

module Logic :
sig
  type refiner_error =
  | BadType of Constr.t * Constr.t * Constr.t
  | UnresolvedBindings of Names.Name.t list
  | CannotApply of Constr.t * Constr.t
  | NotWellTyped of Constr.t
  | NonLinearProof of Constr.t
  | MetaInType of EConstr.constr
  | IntroNeedsProduct
  | DoesNotOccurIn of Constr.t * Names.Id.t
  | NoSuchHyp of Names.Id.t
  exception RefinerError of refiner_error
  val catchable_exception : exn -> bool
end

module Refine :
sig
  val refine : typecheck:bool -> (Evd.evar_map -> Evd.evar_map * EConstr.t) -> unit Proofview.tactic
  val solve_constraints : unit Proofview.tactic
end

module Proof :
sig
  type proof
  type 'a focus_kind

  val run_tactic : Environ.env ->
                   unit Proofview.tactic -> proof -> proof * (bool * Proofview_monad.Info.tree)
  val unshelve : proof -> proof
  val maximal_unfocus : 'a focus_kind -> proof -> proof
  val pr_proof : proof -> Pp.std_ppcmds
  module V82 :
  sig
    val grab_evars : proof -> proof

    val subgoals : proof -> Goal.goal list Evd.sigma
  end
end

module Proof_bullet :
sig
  val get_default_goal_selector : unit -> Vernacexpr.goal_selector
end

module Proof_global :
sig
  type proof_mode = {
      name : string;
      set : unit -> unit ;
      reset : unit -> unit
    }
  type proof_universes = UState.t * Universes.universe_binders option
  type proof_object = {
    id : Names.Id.t;
    entries : Safe_typing.private_constants Entries.definition_entry list;
    persistence : Decl_kinds.goal_kind;
    universes: proof_universes;
  }

  type proof_ending =
  | Admitted of Names.Id.t * Decl_kinds.goal_kind * Entries.parameter_entry *
                  proof_universes
  | Proved of Vernacexpr.opacity_flag *
              Vernacexpr.lident option *
              proof_object

  type proof_terminator
  type lemma_possible_guards
  type universe_binders
  type closed_proof = proof_object * proof_terminator

  val make_terminator : (proof_ending -> unit) -> proof_terminator
  val start_dependent_proof :
    Names.Id.t -> ?pl:universe_binders -> Decl_kinds.goal_kind ->
    Proofview.telescope -> proof_terminator -> unit
  val with_current_proof :
    (unit Proofview.tactic -> Proof.proof -> Proof.proof * 'a) -> 'a
  val simple_with_current_proof :
    (unit Proofview.tactic -> Proof.proof -> Proof.proof) -> unit
  val compact_the_proof : unit -> unit
  val register_proof_mode : proof_mode -> unit

  exception NoCurrentProof
  val give_me_the_proof : unit -> Proof.proof
  (** @raise NoCurrentProof when outside proof mode. *)

  val discard_all : unit -> unit
  val discard_current : unit -> unit
  val get_current_proof_name : unit -> Names.Id.t
end

module Redexpr :
sig
  type red_expr =
    (EConstr.constr, Names.evaluable_global_reference, Pattern.constr_pattern) Genredexpr.red_expr_gen
  val reduction_of_red_expr :
    Environ.env -> red_expr -> Reductionops.e_reduction_function * Constr.cast_kind
  val declare_reduction : string -> Reductionops.reduction_function -> unit
end

module Refiner :
sig
  val project : 'a Evd.sigma -> Evd.evar_map

  val unpackage : 'a Evd.sigma -> Evd.evar_map ref * 'a

  val repackage : Evd.evar_map ref -> 'a -> 'a Evd.sigma

  val tclSHOWHYPS : Proof_type.tactic -> Proof_type.tactic
  exception FailError of int * Pp.std_ppcmds Lazy.t

  val tclEVARS : Evd.evar_map -> Proof_type.tactic
  val tclMAP : ('a -> Proof_type.tactic) -> 'a list -> Proof_type.tactic
  val tclREPEAT : Proof_type.tactic -> Proof_type.tactic
  val tclORELSE        : Proof_type.tactic -> Proof_type.tactic -> Proof_type.tactic
  val tclFAIL : int -> Pp.std_ppcmds -> Proof_type.tactic
  val tclIDTAC : Proof_type.tactic
  val tclTHEN : Proof_type.tactic -> Proof_type.tactic -> Proof_type.tactic
  val tclTHENLIST : Proof_type.tactic list -> Proof_type.tactic
  val tclTRY : Proof_type.tactic -> Proof_type.tactic
  val tclAT_LEAST_ONCE : Proof_type.tactic -> Proof_type.tactic
end

module Tacmach :
sig

  type tactic = Proof_type.tactic

  type 'a sigma = 'a Evd.sigma
  [@@ocaml.deprecated "alias of API.Evd.sigma"]

  val re_sig : 'a -> Evd.evar_map -> 'a Evd.sigma

  val pf_reduction_of_red_expr : Goal.goal Evd.sigma -> Redexpr.red_expr -> EConstr.constr -> Evd.evar_map * EConstr.constr

  val pf_unsafe_type_of : Goal.goal Evd.sigma -> EConstr.constr -> EConstr.types

  val pf_get_new_id  : Names.Id.t -> Goal.goal Evd.sigma -> Names.Id.t

  val pf_env : Goal.goal Evd.sigma -> Environ.env

  val pf_concl : Goal.goal Evd.sigma -> EConstr.types

  val pf_apply : (Environ.env -> Evd.evar_map -> 'a) -> Goal.goal Evd.sigma -> 'a

  val pf_get_hyp            : Goal.goal Evd.sigma -> Names.Id.t -> EConstr.named_declaration
  val pf_get_hyp_typ        : Goal.goal Evd.sigma -> Names.Id.t -> EConstr.types
  val project : Goal.goal Evd.sigma -> Evd.evar_map
  val refine : EConstr.constr -> Proof_type.tactic
  val refine_no_check : EConstr.constr -> Proof_type.tactic
  val pf_type_of : Goal.goal Evd.sigma -> EConstr.constr -> Evd.evar_map * EConstr.types

  val pf_hyps : Goal.goal Evd.sigma -> EConstr.named_context

  val pf_ids_of_hyps : Goal.goal Evd.sigma -> Names.Id.t list

  val pf_reduce_to_atomic_ind : Goal.goal Evd.sigma -> EConstr.types -> (Names.inductive * EConstr.EInstance.t) * EConstr.types

  val pf_reduce_to_quantified_ind : Goal.goal Evd.sigma -> EConstr.types -> (Names.inductive * EConstr.EInstance.t) * EConstr.types

  val pf_eapply : (Environ.env -> Evd.evar_map -> 'a -> Evd.evar_map * 'b) ->
                  Evar.t Evd.sigma -> 'a -> Evar.t Evd.sigma * 'b

  val pf_unfoldn : (Locus.occurrences * Names.evaluable_global_reference) list
                   -> Goal.goal Evd.sigma -> EConstr.constr -> EConstr.constr

  val pf_reduce : (Environ.env -> Evd.evar_map -> EConstr.constr -> EConstr.constr) -> Goal.goal Evd.sigma -> EConstr.constr -> EConstr.constr

  val pf_conv_x : Goal.goal Evd.sigma -> EConstr.constr -> EConstr.constr -> bool

  val pf_is_matching : Goal.goal Evd.sigma -> Pattern.constr_pattern -> EConstr.constr -> bool

  val pf_hyps_types : Goal.goal Evd.sigma -> (Names.Id.t * EConstr.types) list

  val pr_gls    : Goal.goal Evd.sigma -> Pp.std_ppcmds

  val pf_nf_betaiota : Goal.goal Evd.sigma -> EConstr.constr -> EConstr.constr

  val pf_last_hyp : Goal.goal Evd.sigma -> EConstr.named_declaration

  val pf_nth_hyp_id : Goal.goal Evd.sigma -> int -> Names.Id.t

  val sig_it : 'a Evd.sigma -> 'a

  module New :
  sig
    val pf_apply : (Environ.env -> Evd.evar_map -> 'a) -> 'b Proofview.Goal.t -> 'a
    val project : 'a Proofview.Goal.t -> Evd.evar_map
    val pf_unsafe_type_of : 'a Proofview.Goal.t -> EConstr.constr -> EConstr.types
    val of_old : (Goal.goal Evd.sigma -> 'a) -> [ `NF ] Proofview.Goal.t -> 'a

    val pf_env : 'a Proofview.Goal.t -> Environ.env
    val pf_ids_of_hyps : 'a Proofview.Goal.t -> Names.Id.t list
    val pf_concl : 'a Proofview.Goal.t -> EConstr.types
    val pf_get_new_id  : Names.Id.t -> 'a Proofview.Goal.t -> Names.Id.t
    val pf_get_hyp_typ : Names.Id.t -> 'a Proofview.Goal.t -> EConstr.types
    val pf_get_type_of : 'a Proofview.Goal.t -> EConstr.constr -> EConstr.types
    val pf_global : Names.Id.t -> 'a Proofview.Goal.t -> Globnames.global_reference
    val pf_hyps_types : 'a Proofview.Goal.t -> (Names.Id.t * EConstr.types) list
  end
end

module Pfedit :
sig
  val solve_by_implicit_tactic : unit -> Pretyping.inference_hook option
  val refine_by_tactic : Environ.env -> Evd.evar_map -> EConstr.types -> unit Proofview.tactic ->
                         Constr.t * Evd.evar_map
  val declare_implicit_tactic : unit Proofview.tactic -> unit
  val clear_implicit_tactic : unit -> unit
  val by : unit Proofview.tactic -> bool
  val solve : ?with_end_tac:unit Proofview.tactic ->
      Vernacexpr.goal_selector -> int option -> unit Proofview.tactic ->
      Proof.proof -> Proof.proof * bool
  val cook_proof :
    unit -> (Names.Id.t * (Safe_typing.private_constants Entries.definition_entry * Proof_global.proof_universes * Decl_kinds.goal_kind))

  val get_current_context : unit -> Evd.evar_map * Environ.env

  (* Deprecated *)
  val delete_current_proof : unit -> unit
  [@@ocaml.deprecated "use Proof_global.discard_current"]

  val get_current_proof_name : unit -> Names.Id.t
  [@@ocaml.deprecated "use Proof_global.get_current_proof_name"]

end

module Clenv :
sig

  type hole = {
    hole_evar : EConstr.constr;
    hole_type : EConstr.types;
    hole_deps  : bool;
    hole_name : Names.Name.t;
  }

  type clause = {
    cl_holes : hole list;
    cl_concl : EConstr.types;
  }

  val make_evar_clause : Environ.env -> Evd.evar_map -> ?len:int -> EConstr.types ->
                         (Evd.evar_map * clause)
  val solve_evar_clause : Environ.env -> Evd.evar_map -> bool -> clause -> EConstr.constr Misctypes.bindings ->
                          Evd.evar_map
  type clausenv
  val pr_clenv : clausenv -> Pp.std_ppcmds
end

(************************************************************************)
(* End of modules from proofs/                                          *)
(************************************************************************)

(************************************************************************)
(* Modules from parsing/                                                *)
(************************************************************************)

module Pcoq :
sig

  open Loc
  open Names
  open Extend
  open Vernacexpr
  open Genarg
  open Constrexpr
  open Libnames
  open Misctypes
  open Genredexpr

  module Gram : sig
    include Grammar.S with type te = Tok.t

    type 'a entry = 'a Entry.e
    type internal_entry = Tok.t Gramext.g_entry
    type symbol = Tok.t Gramext.g_symbol
    type action = Gramext.g_action
    type production_rule = symbol list * action
    type single_extend_statment =
      string option * Gramext.g_assoc option * production_rule list
    type extend_statment =
      Gramext.position option * single_extend_statment list

    type coq_parsable

    val parsable : ?file:string -> char Stream.t -> coq_parsable
    val action : 'a -> action
    val entry_create : string -> 'a entry
    val entry_parse : 'a entry -> coq_parsable -> 'a
    val entry_print : Format.formatter -> 'a entry -> unit
    val with_parsable : coq_parsable -> ('a -> 'b) -> 'a -> 'b

    (* Apparently not used *)
    val srules' : production_rule list -> symbol
    val parse_tokens_after_filter : 'a entry -> Tok.t Stream.t -> 'a

  end with type 'a Entry.e = 'a Grammar.GMake(CLexer).Entry.e

  val parse_string : 'a Gram.entry -> string -> 'a
  val eoi_entry : 'a Gram.entry -> 'a Gram.entry
  val map_entry : ('a -> 'b) -> 'a Gram.entry -> 'b Gram.entry

  type gram_universe

  val uprim   : gram_universe
  val uconstr : gram_universe
  val utactic : gram_universe
  val uvernac : gram_universe

  val register_grammar : ('raw, 'glb, 'top) genarg_type -> 'raw Gram.entry -> unit

  val genarg_grammar : ('raw, 'glb, 'top) genarg_type -> 'raw Gram.entry

  val create_generic_entry : gram_universe -> string ->
    ('a, rlevel) abstract_argument_type -> 'a Gram.entry

  module Prim :
  sig
    open Names
    open Libnames
    val preident : string Gram.entry
    val ident : Id.t Gram.entry
    val name : Name.t located Gram.entry
    val identref : Id.t located Gram.entry
    val pidentref : (Id.t located * (Id.t located list) option) Gram.entry
    val pattern_ident : Id.t Gram.entry
    val pattern_identref : Id.t located Gram.entry
    val base_ident : Id.t Gram.entry
    val natural : int Gram.entry
    val bigint : Constrexpr.raw_natural_number Gram.entry
    val integer : int Gram.entry
    val string : string Gram.entry
    val lstring : string located Gram.entry
    val qualid : qualid located Gram.entry
    val fullyqualid : Id.t list located Gram.entry
    val reference : reference Gram.entry
    val by_notation : (string * string option) Loc.located Gram.entry
    val smart_global : reference or_by_notation Gram.entry
    val dirpath : DirPath.t Gram.entry
    val ne_string : string Gram.entry
    val ne_lstring : string located Gram.entry
    val var : Id.t located Gram.entry
  end

  module Constr :
  sig
    val constr : constr_expr Gram.entry
    val constr_eoi : constr_expr Gram.entry
    val lconstr : constr_expr Gram.entry
    val binder_constr : constr_expr Gram.entry
    val operconstr : constr_expr Gram.entry
    val ident : Id.t Gram.entry
    val global : reference Gram.entry
    val universe_level : glob_level Gram.entry
    val sort : glob_sort Gram.entry
    val pattern : cases_pattern_expr Gram.entry
    val constr_pattern : constr_expr Gram.entry
    val lconstr_pattern : constr_expr Gram.entry
    val closed_binder : local_binder_expr list Gram.entry
    val binder : local_binder_expr list Gram.entry (* closed_binder or variable *)
    val binders : local_binder_expr list Gram.entry (* list of binder *)
    val open_binders : local_binder_expr list Gram.entry
    val binders_fixannot : (local_binder_expr list * (Id.t located option * recursion_order_expr)) Gram.entry
    val typeclass_constraint : (Name.t located * bool * constr_expr) Gram.entry
    val record_declaration : constr_expr Gram.entry
    val appl_arg : (constr_expr * explicitation located option) Gram.entry
  end

  module Vernac_ :
  sig
    val gallina : vernac_expr Gram.entry
    val gallina_ext : vernac_expr Gram.entry
    val command : vernac_expr Gram.entry
    val syntax : vernac_expr Gram.entry
    val vernac : vernac_expr Gram.entry
    val rec_definition : (fixpoint_expr * decl_notation list) Gram.entry
    val vernac_eoi : vernac_expr Gram.entry
    val noedit_mode : vernac_expr Gram.entry
    val command_entry : vernac_expr Gram.entry
    val red_expr : raw_red_expr Gram.entry
    val hint_info : Vernacexpr.hint_info_expr Gram.entry
  end

  val epsilon_value : ('a -> 'self) -> ('self, 'a) Extend.symbol -> 'self option

  val get_command_entry : unit -> vernac_expr Gram.entry
  val set_command_entry : vernac_expr Gram.entry -> unit

  type gram_reinit = gram_assoc * gram_position
  val grammar_extend : 'a Gram.entry -> gram_reinit option ->
    'a Extend.extend_statment -> unit

  module GramState : Store.S

  type 'a grammar_command

  type extend_rule =
    | ExtendRule : 'a Gram.entry * gram_reinit option * 'a extend_statment -> extend_rule

  type 'a grammar_extension = 'a -> GramState.t -> extend_rule list * GramState.t

  val create_grammar_command : string -> 'a grammar_extension -> 'a grammar_command

  val extend_grammar_command : 'a grammar_command -> 'a -> unit
  val recover_grammar_command : 'a grammar_command -> 'a list
  val with_grammar_rule_protection : ('a -> 'b) -> 'a -> 'b

  val to_coqloc : Ploc.t -> Loc.t
  val (!@) : Ploc.t -> Loc.t

end

module Egramml :
sig
  open Vernacexpr

  type 's grammar_prod_item =
    | GramTerminal of string
    | GramNonTerminal : ('a Genarg.raw_abstract_argument_type option *
                         ('s, 'a) Extend.symbol) Loc.located -> 's grammar_prod_item

  val extend_vernac_command_grammar :
    extend_name -> vernac_expr Pcoq.Gram.entry option ->
    vernac_expr grammar_prod_item list -> unit

  val make_rule :
    (Loc.t -> Genarg.raw_generic_argument list -> 'a) ->
    'a grammar_prod_item list -> 'a Extend.production_rule

end

(************************************************************************)
(* End of modules from parsing/                                         *)
(************************************************************************)

(************************************************************************)
(* Modules from printing/                                               *)
(************************************************************************)

module Genprint :
sig
  type 'a printer = 'a -> Pp.std_ppcmds
  val generic_top_print : Genarg.tlevel Genarg.generic_argument printer
  val register_print0 : ('raw, 'glb, 'top) Genarg.genarg_type ->
                        'raw printer -> 'glb printer -> 'top printer -> unit
end

module Pputils :
sig
  val pr_with_occurrences : ('a -> Pp.std_ppcmds) -> (string -> Pp.std_ppcmds) -> 'a Locus.with_occurrences -> Pp.std_ppcmds
  val pr_red_expr :
    ('a -> Pp.std_ppcmds) * ('a -> Pp.std_ppcmds) * ('b -> Pp.std_ppcmds) * ('c -> Pp.std_ppcmds) ->
    (string -> Pp.std_ppcmds) ->
    ('a,'b,'c) Genredexpr.red_expr_gen -> Pp.std_ppcmds
  val pr_raw_generic : Environ.env -> Genarg.rlevel Genarg.generic_argument -> Pp.std_ppcmds
  val pr_glb_generic : Environ.env -> Genarg.glevel Genarg.generic_argument -> Pp.std_ppcmds
  val pr_or_var : ('a -> Pp.std_ppcmds) -> 'a Misctypes.or_var -> Pp.std_ppcmds
  val pr_or_by_notation : ('a -> Pp.std_ppcmds) -> 'a Misctypes.or_by_notation -> Pp.std_ppcmds
end

module Ppconstr :
sig
  val pr_name : Names.Name.t -> Pp.std_ppcmds
  [@@ocaml.deprecated "alias of API.Names.Name.print"]

  val pr_id : Names.Id.t -> Pp.std_ppcmds
  val pr_or_var : ('a -> Pp.std_ppcmds) -> 'a Misctypes.or_var -> Pp.std_ppcmds
  val pr_with_comments : ?loc:Loc.t -> Pp.std_ppcmds -> Pp.std_ppcmds
  val pr_lident : Names.Id.t Loc.located -> Pp.std_ppcmds
  val pr_lname : Names.Name.t Loc.located -> Pp.std_ppcmds
  val prec_less : int -> int * Ppextend.parenRelation -> bool
  val pr_constr_expr : Constrexpr.constr_expr -> Pp.std_ppcmds
  val pr_lconstr_expr : Constrexpr.constr_expr -> Pp.std_ppcmds
  val pr_constr_pattern_expr : Constrexpr.constr_pattern_expr -> Pp.std_ppcmds
  val pr_lconstr_pattern_expr : Constrexpr.constr_pattern_expr -> Pp.std_ppcmds
  val pr_binders : Constrexpr.local_binder_expr list -> Pp.std_ppcmds
  val pr_glob_sort : Misctypes.glob_sort -> Pp.std_ppcmds
end

module Printer :
sig
  val pr_named_context : Environ.env -> Evd.evar_map -> Context.Named.t -> Pp.std_ppcmds
  val pr_rel_context : Environ.env -> Evd.evar_map -> Context.Rel.t -> Pp.std_ppcmds
  val pr_goal : Goal.goal Evd.sigma -> Pp.std_ppcmds

  val pr_constr_env : Environ.env -> Evd.evar_map -> Constr.t -> Pp.std_ppcmds
  val pr_lconstr_env : Environ.env -> Evd.evar_map -> Constr.t -> Pp.std_ppcmds

  val pr_constr : Constr.t -> Pp.std_ppcmds

  val pr_lconstr : Constr.t -> Pp.std_ppcmds

  val pr_econstr : EConstr.constr -> Pp.std_ppcmds
  val pr_glob_constr : Glob_term.glob_constr -> Pp.std_ppcmds
  val pr_constr_pattern : Pattern.constr_pattern -> Pp.std_ppcmds
  val pr_glob_constr_env : Environ.env -> Glob_term.glob_constr -> Pp.std_ppcmds
  val pr_lglob_constr_env : Environ.env -> Glob_term.glob_constr -> Pp.std_ppcmds
  val pr_econstr_env : Environ.env -> Evd.evar_map -> EConstr.constr -> Pp.std_ppcmds
  val pr_constr_pattern_env : Environ.env -> Evd.evar_map -> Pattern.constr_pattern -> Pp.std_ppcmds
  val pr_lconstr_pattern_env : Environ.env -> Evd.evar_map -> Pattern.constr_pattern -> Pp.std_ppcmds
  val pr_closed_glob : Glob_term.closed_glob_constr -> Pp.std_ppcmds
  val pr_lglob_constr : Glob_term.glob_constr -> Pp.std_ppcmds
  val pr_leconstr_env : Environ.env -> Evd.evar_map -> EConstr.constr -> Pp.std_ppcmds
  val pr_leconstr : EConstr.constr -> Pp.std_ppcmds
  val pr_global : Globnames.global_reference -> Pp.std_ppcmds
  val pr_lconstr_under_binders : Pattern.constr_under_binders -> Pp.std_ppcmds
  val pr_lconstr_under_binders_env : Environ.env -> Evd.evar_map -> Pattern.constr_under_binders -> Pp.std_ppcmds

  val pr_constr_under_binders_env : Environ.env -> Evd.evar_map -> Pattern.constr_under_binders -> Pp.std_ppcmds
  val pr_closed_glob_env : Environ.env -> Evd.evar_map -> Glob_term.closed_glob_constr -> Pp.std_ppcmds
  val pr_rel_context_of : Environ.env -> Evd.evar_map -> Pp.std_ppcmds
  val pr_named_context_of : Environ.env -> Evd.evar_map -> Pp.std_ppcmds
  val pr_ltype : Term.types -> Pp.std_ppcmds
  val pr_ljudge : EConstr.unsafe_judgment -> Pp.std_ppcmds * Pp.std_ppcmds
  val pr_idpred : Names.Id.Pred.t -> Pp.std_ppcmds
  val pr_cpred : Names.Cpred.t -> Pp.std_ppcmds
  val pr_transparent_state : Names.transparent_state -> Pp.std_ppcmds
end

(************************************************************************)
(* End of modules from printing/                                        *)
(************************************************************************)

(************************************************************************)
(* Modules from tactics/                                                *)
(************************************************************************)

module Tacticals :
sig
  open Proof_type

  val tclORELSE        : tactic -> tactic -> tactic
  val tclDO : int -> tactic -> tactic
  val tclIDTAC : tactic
  val tclFAIL : int -> Pp.std_ppcmds -> tactic
  val tclTHEN : tactic -> tactic -> tactic
  val tclTHENLIST      : tactic list -> tactic
  val pf_constr_of_global :
    Globnames.global_reference -> (EConstr.constr -> Proof_type.tactic) -> Proof_type.tactic
  val tclMAP : ('a -> tactic) -> 'a list -> tactic
  val tclTRY           : tactic -> tactic
  val tclCOMPLETE      : tactic -> tactic
  val tclTHENS : tactic -> tactic list -> tactic
  val tclFIRST         : tactic list -> tactic
  val tclTHENFIRST     : tactic -> tactic -> tactic
  val tclTHENLAST      : tactic -> tactic -> tactic
  val tclTHENSFIRSTn   : tactic -> tactic array -> tactic -> tactic
  val tclTHENSLASTn    : tactic -> tactic -> tactic array -> tactic
  val tclSOLVE         : tactic list -> tactic

  val onClause   : (Names.Id.t option -> tactic) -> Locus.clause -> tactic
  val onAllHypsAndConcl : (Names.Id.t option -> tactic) -> tactic
  val onLastHypId : (Names.Id.t -> tactic) -> tactic
  val onNthHypId : int -> (Names.Id.t -> tactic) -> tactic
  val onNLastHypsId : int -> (Names.Id.t list -> tactic) -> tactic

  val tclTHENSEQ : tactic list -> tactic
  [@@ocaml.deprecated "alias of API.Tacticals.tclTHENLIST"]

  val nLastDecls : int -> Goal.goal Evd.sigma -> EConstr.named_context

  val tclTHEN_i : tactic -> (int -> tactic) -> tactic

  val tclPROGRESS : tactic -> tactic

  val elimination_sort_of_goal : Goal.goal Evd.sigma -> Sorts.family

  module New :
  sig
    open Proofview
    val tclORELSE0 : unit tactic -> unit tactic -> unit tactic
    val tclFAIL : int -> Pp.std_ppcmds -> 'a tactic
    val pf_constr_of_global : Globnames.global_reference -> EConstr.constr tactic
    val tclTHEN : unit tactic -> unit tactic -> unit tactic
    val tclTHENS : unit tactic -> unit tactic list -> unit tactic
    val tclFIRST : unit tactic list -> unit tactic
    val tclZEROMSG : ?loc:Loc.t -> Pp.std_ppcmds -> 'a tactic
    val tclORELSE  : unit tactic -> unit tactic -> unit tactic
    val tclREPEAT : unit tactic -> unit tactic
    val tclTRY : unit tactic -> unit tactic
    val tclTHENFIRST : unit tactic -> unit tactic -> unit tactic
    val tclPROGRESS :  unit Proofview.tactic -> unit Proofview.tactic
    val tclTHENS3PARTS : unit tactic -> unit tactic array -> unit tactic -> unit tactic array -> unit tactic
    val tclDO : int -> unit tactic -> unit tactic
    val tclTIMEOUT : int -> unit tactic -> unit tactic
    val tclTIME : string option -> 'a tactic -> 'a tactic
    val tclOR : unit tactic -> unit tactic -> unit tactic
    val tclONCE : unit tactic -> unit tactic
    val tclEXACTLY_ONCE : unit tactic -> unit tactic
    val tclIFCATCH :
      unit tactic  ->
      (unit -> unit tactic) ->
      (unit -> unit tactic) -> unit tactic
    val tclSOLVE : unit tactic list -> unit tactic
    val tclCOMPLETE : 'a tactic -> 'a tactic
    val tclSELECT : Vernacexpr.goal_selector -> 'a tactic -> 'a tactic
    val tclWITHHOLES : bool -> 'a tactic -> Evd.evar_map -> 'a tactic
    val tclDELAYEDWITHHOLES : bool -> 'a Tactypes.delayed_open -> ('a -> unit tactic) -> unit tactic
    val tclTHENLIST : unit tactic list -> unit tactic
    val tclTHENLAST  : unit tactic -> unit tactic -> unit tactic
    val tclMAP : ('a -> unit tactic) -> 'a list -> unit tactic
    val tclIDTAC : unit tactic
    val tclIFTHENELSE : unit tactic -> unit tactic -> unit tactic -> unit tactic
    val tclIFTHENSVELSE : unit tactic -> unit tactic array -> unit tactic -> unit tactic
  end
end

module Hipattern :
sig
  exception NoEquationFound
  type 'a matching_function = Evd.evar_map -> EConstr.constr -> 'a option
  type testing_function = Evd.evar_map -> EConstr.constr -> bool
  val is_disjunction : ?strict:bool -> ?onlybinary:bool -> testing_function
  val match_with_disjunction : ?strict:bool -> ?onlybinary:bool -> (EConstr.constr * EConstr.constr list) matching_function
  val match_with_equality_type : (EConstr.constr * EConstr.constr list) matching_function
  val is_empty_type : testing_function
  val is_unit_type : testing_function
  val is_unit_or_eq_type : testing_function
  val is_conjunction : ?strict:bool -> ?onlybinary:bool -> testing_function
  val match_with_conjunction : ?strict:bool -> ?onlybinary:bool -> (EConstr.constr * EConstr.constr list) matching_function
  val match_with_imp_term : (EConstr.constr * EConstr.constr) matching_function
  val match_with_forall_term : (Names.Name.t * EConstr.constr * EConstr.constr) matching_function
  val match_with_nodep_ind : (EConstr.constr * EConstr.constr list * int) matching_function
  val match_with_sigma_type : (EConstr.constr * EConstr.constr list) matching_function
end

module Ind_tables :
sig
<<<<<<< HEAD
  type individual
  type 'a scheme_kind
=======
  val solve_by_implicit_tactic : unit -> Pretyping.inference_hook option
  val refine_by_tactic : Environ.env -> Evd.evar_map -> EConstr.types -> unit Proofview.tactic ->
                         Term.constr * Evd.evar_map
  val declare_implicit_tactic : unit Proofview.tactic -> unit
  val clear_implicit_tactic : unit -> unit
  val by : unit Proofview.tactic -> bool
  val solve : ?with_end_tac:unit Proofview.tactic ->
      Vernacexpr.goal_selector -> int option -> unit Proofview.tactic ->
      Proof.proof -> Proof.proof * bool
  val cook_proof :
    unit -> (Names.Id.t * (Safe_typing.private_constants Entries.definition_entry * Proof_global.proof_universes * Decl_kinds.goal_kind))

  val get_current_context : unit -> Evd.evar_map * Environ.env

  val current_proof_statement : unit -> Names.Id.t * Decl_kinds.goal_kind * EConstr.types

  (* Deprecated *)
  val delete_current_proof : unit -> unit
  [@@ocaml.deprecated "use Proof_global.discard_current"]
>>>>>>> 04c65cdb

  val check_scheme : 'a scheme_kind -> Names.inductive -> bool
  val find_scheme : ?mode:Declare.internal_flag -> 'a scheme_kind -> Names.inductive -> Names.Constant.t * Safe_typing.private_constants
  val pr_scheme_kind : 'a scheme_kind -> Pp.std_ppcmds
end

module Elimschemes :
sig
  val case_scheme_kind_from_prop : Ind_tables.individual Ind_tables.scheme_kind
  val case_dep_scheme_kind_from_type_in_prop : Ind_tables.individual Ind_tables.scheme_kind
  val case_scheme_kind_from_type : Ind_tables.individual Ind_tables.scheme_kind
  val case_dep_scheme_kind_from_type : Ind_tables.individual Ind_tables.scheme_kind
  val case_dep_scheme_kind_from_prop : Ind_tables.individual Ind_tables.scheme_kind
end

module Tactics :
sig
  open Proofview

  type change_arg = Pattern.patvar_map -> Evd.evar_map -> Evd.evar_map * EConstr.constr
  type tactic_reduction = Environ.env -> Evd.evar_map -> EConstr.constr -> EConstr.constr

  type elim_scheme =
    {
      elimc: EConstr.constr Misctypes.with_bindings option;
      elimt: EConstr.types;
      indref: Globnames.global_reference option;
      params: EConstr.rel_context;
      nparams: int;
      predicates: EConstr.rel_context;
      npredicates: int;
      branches: EConstr.rel_context;
      nbranches: int;
      args: EConstr.rel_context;
      nargs: int;
      indarg: EConstr.rel_declaration option;
      concl: EConstr.types;
      indarg_in_concl: bool;
      farg_in_concl: bool;
    }

  val unify : ?state:Names.transparent_state -> EConstr.constr -> EConstr.constr -> unit Proofview.tactic
  val intro_then : (Names.Id.t -> unit Proofview.tactic) -> unit Proofview.tactic
  val reflexivity : unit tactic
  val change_concl : EConstr.constr -> unit tactic
  val apply : EConstr.constr -> unit tactic
  val normalise_vm_in_concl : unit tactic
  val assert_before : Names.Name.t -> EConstr.types -> unit tactic
  val exact_check : EConstr.constr -> unit tactic
  val simplest_elim : EConstr.constr -> unit tactic
  val introf : unit tactic
  val cut : EConstr.types -> unit tactic
  val convert_concl : ?check:bool -> EConstr.types -> Constr.cast_kind -> unit tactic
  val intro_using : Names.Id.t -> unit tactic
  val intro : unit tactic
  val fresh_id_in_env : Names.Id.t list -> Names.Id.t -> Environ.env -> Names.Id.t
  val is_quantified_hypothesis : Names.Id.t -> 'a Goal.t -> bool
  val tclABSTRACT : ?opaque:bool -> Names.Id.t option -> unit Proofview.tactic -> unit Proofview.tactic
  val intro_patterns : bool -> Tactypes.intro_patterns -> unit Proofview.tactic
  val apply_with_delayed_bindings_gen :
    Misctypes.advanced_flag -> Misctypes.evars_flag -> (Misctypes.clear_flag * Tactypes.delayed_open_constr_with_bindings Loc.located) list -> unit Proofview.tactic
  val apply_delayed_in :
    Misctypes.advanced_flag -> Misctypes.evars_flag -> Names.Id.t ->
    (Misctypes.clear_flag * Tactypes.delayed_open_constr_with_bindings Loc.located) list ->
    Tactypes.intro_pattern option -> unit Proofview.tactic
  val elim :
    Misctypes.evars_flag -> Misctypes.clear_flag -> EConstr.constr Misctypes.with_bindings -> EConstr.constr Misctypes.with_bindings option -> unit Proofview.tactic
  val general_case_analysis : Misctypes.evars_flag -> Misctypes.clear_flag -> EConstr.constr Misctypes.with_bindings ->  unit Proofview.tactic
  val mutual_fix :
    Names.Id.t -> int -> (Names.Id.t * int * EConstr.constr) list -> int -> unit Proofview.tactic
  val mutual_cofix : Names.Id.t -> (Names.Id.t * EConstr.constr) list -> int -> unit Proofview.tactic
  val forward   : bool -> unit Proofview.tactic option option ->
                  Tactypes.intro_pattern option -> EConstr.constr -> unit Proofview.tactic
  val generalize_gen : (EConstr.constr Locus.with_occurrences * Names.Name.t) list -> unit Proofview.tactic
  val letin_tac : (bool * Tactypes.intro_pattern_naming) option ->
                  Names.Name.t -> EConstr.constr -> EConstr.types option -> Locus.clause -> unit Proofview.tactic
  val letin_pat_tac : Misctypes.evars_flag ->
                      (bool * Tactypes.intro_pattern_naming) option ->
                      Names.Name.t ->
                      Evd.evar_map * EConstr.constr ->
                      Locus.clause -> unit Proofview.tactic
  val induction_destruct : Misctypes.rec_flag -> Misctypes.evars_flag ->
                           (Tactypes.delayed_open_constr_with_bindings Misctypes.destruction_arg
                            * (Tactypes.intro_pattern_naming option * Tactypes.or_and_intro_pattern option)
                            * Locus.clause option) list *
                             EConstr.constr Misctypes.with_bindings option -> unit Proofview.tactic
  val reduce : Redexpr.red_expr -> Locus.clause -> unit Proofview.tactic
  val change : Pattern.constr_pattern option -> change_arg -> Locus.clause -> unit Proofview.tactic
  val intros_reflexivity : unit Proofview.tactic
  val exact_no_check : EConstr.constr -> unit Proofview.tactic
  val assumption : unit Proofview.tactic
  val intros_transitivity : EConstr.constr option -> unit Proofview.tactic
  val vm_cast_no_check : EConstr.constr -> unit Proofview.tactic
  val native_cast_no_check : EConstr.constr -> unit Proofview.tactic
  val case_type : EConstr.types -> unit Proofview.tactic
  val elim_type : EConstr.types -> unit Proofview.tactic
  val cut_and_apply : EConstr.constr -> unit Proofview.tactic
  val left_with_bindings  : Misctypes.evars_flag -> EConstr.constr Misctypes.bindings -> unit Proofview.tactic
  val right_with_bindings : Misctypes.evars_flag -> EConstr.constr Misctypes.bindings -> unit Proofview.tactic
  val any_constructor : Misctypes.evars_flag -> unit Proofview.tactic option -> unit Proofview.tactic
  val constructor_tac : Misctypes.evars_flag -> int option -> int ->
                        EConstr.constr Misctypes.bindings -> unit Proofview.tactic
  val specialize : EConstr.constr Misctypes.with_bindings -> Tactypes.intro_pattern option -> unit Proofview.tactic
  val intros_symmetry : Locus.clause -> unit Proofview.tactic
  val split_with_bindings : Misctypes.evars_flag -> EConstr.constr Misctypes.bindings list -> unit Proofview.tactic
  val intros_until : Misctypes.quantified_hypothesis -> unit Proofview.tactic
  val intro_move : Names.Id.t option -> Names.Id.t Misctypes.move_location -> unit Proofview.tactic
  val move_hyp : Names.Id.t -> Names.Id.t Misctypes.move_location -> unit Proofview.tactic
  val rename_hyp : (Names.Id.t * Names.Id.t) list -> unit Proofview.tactic
  val revert : Names.Id.t list -> unit Proofview.tactic
  val simple_induct : Misctypes.quantified_hypothesis -> unit Proofview.tactic
  val simple_destruct : Misctypes.quantified_hypothesis -> unit Proofview.tactic
  val fix : Names.Id.t option -> int -> unit Proofview.tactic
  val cofix : Names.Id.t option -> unit Proofview.tactic
  val keep : Names.Id.t list -> unit Proofview.tactic
  val clear : Names.Id.t list -> unit Proofview.tactic
  val clear_body : Names.Id.t list -> unit Proofview.tactic
  val generalize_dep  : ?with_let:bool (** Don't lose let bindings *) -> EConstr.constr  -> unit Proofview.tactic
  val force_destruction_arg : Misctypes.evars_flag -> Environ.env -> Evd.evar_map ->
    Tactypes.delayed_open_constr_with_bindings Misctypes.destruction_arg ->
    Evd.evar_map * EConstr.constr Misctypes.with_bindings Misctypes.destruction_arg
  val apply_with_bindings   : EConstr.constr Misctypes.with_bindings -> unit Proofview.tactic
  val abstract_generalize : ?generalize_vars:bool -> ?force_dep:bool -> Names.Id.t -> unit Proofview.tactic
  val specialize_eqs : Names.Id.t -> unit Proofview.tactic
  val generalize : EConstr.constr list -> unit Proofview.tactic
  val simplest_case : EConstr.constr -> unit Proofview.tactic
  val introduction : ?check:bool -> Names.Id.t -> unit Proofview.tactic
  val convert_concl_no_check : EConstr.types -> Constr.cast_kind -> unit Proofview.tactic
  val reduct_in_concl : tactic_reduction * Constr.cast_kind -> unit Proofview.tactic
  val reduct_in_hyp : ?check:bool -> tactic_reduction -> Locus.hyp_location -> unit Proofview.tactic
  val convert_hyp_no_check : EConstr.named_declaration -> unit Proofview.tactic
  val reflexivity_red : bool -> unit Proofview.tactic
  val symmetry_red : bool -> unit Proofview.tactic
  val eapply : EConstr.constr -> unit Proofview.tactic
  val transitivity_red : bool -> EConstr.constr option -> unit Proofview.tactic
  val assert_after_replacing : Names.Id.t -> EConstr.types -> unit Proofview.tactic
  val intros : unit Proofview.tactic
  val setoid_reflexivity : unit Proofview.tactic Hook.t
  val setoid_symmetry : unit Proofview.tactic Hook.t
  val setoid_symmetry_in : (Names.Id.t -> unit Proofview.tactic) Hook.t
  val setoid_transitivity : (EConstr.constr option -> unit Proofview.tactic) Hook.t
  val unfold_in_concl :
    (Locus.occurrences * Names.evaluable_global_reference) list -> unit Proofview.tactic
  val intros_using : Names.Id.t list -> unit Proofview.tactic
  val simpl_in_concl : unit Proofview.tactic
  val reduct_option : ?check:bool -> tactic_reduction * Constr.cast_kind -> Locus.goal_location -> unit Proofview.tactic
  val simplest_split : unit Proofview.tactic
  val unfold_in_hyp :
    (Locus.occurrences * Names.evaluable_global_reference) list -> Locus.hyp_location -> unit Proofview.tactic
  val split : EConstr.constr Misctypes.bindings -> unit Proofview.tactic
  val red_in_concl : unit Proofview.tactic
  val change_in_concl   : (Locus.occurrences * Pattern.constr_pattern) option -> change_arg -> unit Proofview.tactic
  val eapply_with_bindings  : EConstr.constr Misctypes.with_bindings -> unit Proofview.tactic
  val assert_by  : Names.Name.t -> EConstr.types -> unit Proofview.tactic ->
                   unit Proofview.tactic
  val intro_avoiding : Names.Id.t list -> unit Proofview.tactic
  val pose_proof : Names.Name.t -> EConstr.constr -> unit Proofview.tactic
  val pattern_option :  (Locus.occurrences * EConstr.constr) list -> Locus.goal_location -> unit Proofview.tactic
  val compute_elim_sig : Evd.evar_map -> ?elimc:EConstr.constr Misctypes.with_bindings -> EConstr.types -> elim_scheme
  val try_intros_until :
    (Names.Id.t -> unit Proofview.tactic) -> Misctypes.quantified_hypothesis -> unit Proofview.tactic
  val cache_term_by_tactic_then :
    opaque:bool -> ?goal_type:(EConstr.constr option) -> Names.Id.t ->
    Decl_kinds.goal_kind -> unit Proofview.tactic -> (EConstr.constr -> EConstr.constr list -> unit Proofview.tactic) -> unit Proofview.tactic
  val apply_type : EConstr.constr -> EConstr.constr list -> unit Proofview.tactic
  val hnf_in_concl : unit Proofview.tactic
  val intro_mustbe_force : Names.Id.t -> unit Proofview.tactic

  module New :
  sig
    val refine : typecheck:bool -> (Evd.evar_map -> Evd.evar_map * EConstr.constr) -> unit Proofview.tactic
    val reduce_after_refine : unit Proofview.tactic
  end
  module Simple :
  sig
    val intro : Names.Id.t -> unit Proofview.tactic
    val apply  : EConstr.constr -> unit Proofview.tactic
    val case : EConstr.constr -> unit Proofview.tactic
  end
end

module Elim :
sig
  val h_decompose : Names.inductive list -> EConstr.constr -> unit Proofview.tactic
  val h_double_induction : Misctypes.quantified_hypothesis -> Misctypes.quantified_hypothesis-> unit Proofview.tactic
  val h_decompose_or : EConstr.constr -> unit Proofview.tactic
  val h_decompose_and : EConstr.constr -> unit Proofview.tactic
end

module Equality :
sig
  type orientation = bool
  type freeze_evars_flag = bool
  type dep_proof_flag = bool
  type conditions =
    | Naive
    | FirstSolved
    | AllMatches

  val build_selector :
    Environ.env -> Evd.evar_map -> int -> EConstr.constr -> EConstr.types ->
    EConstr.constr -> EConstr.constr -> Evd.evar_map * EConstr.constr
  val replace : EConstr.constr -> EConstr.constr -> unit Proofview.tactic
  val general_rewrite :
    orientation -> Locus.occurrences -> freeze_evars_flag -> dep_proof_flag ->
    ?tac:(unit Proofview.tactic * conditions) -> EConstr.constr -> unit Proofview.tactic
  val inj : Tactypes.intro_patterns option -> Misctypes.evars_flag ->
            Misctypes.clear_flag -> EConstr.constr Misctypes.with_bindings -> unit Proofview.tactic
  val general_multi_rewrite :
    Misctypes.evars_flag -> (bool * Misctypes.multi * Misctypes.clear_flag * Tactypes.delayed_open_constr_with_bindings) list ->
    Locus.clause -> (unit Proofview.tactic * conditions) option -> unit Proofview.tactic
  val replace_in_clause_maybe_by : EConstr.constr -> EConstr.constr -> Locus.clause -> unit Proofview.tactic option -> unit Proofview.tactic
  val replace_term : bool option -> EConstr.constr -> Locus.clause -> unit Proofview.tactic
  val dEq : Misctypes.evars_flag -> EConstr.constr Misctypes.with_bindings Misctypes.destruction_arg option -> unit Proofview.tactic
  val discr_tac : Misctypes.evars_flag ->
                  EConstr.constr Misctypes.with_bindings Misctypes.destruction_arg option -> unit Proofview.tactic
  val injClause    : Tactypes.intro_patterns option -> Misctypes.evars_flag ->
                     EConstr.constr Misctypes.with_bindings Misctypes.destruction_arg option -> unit Proofview.tactic

  val simpleInjClause : Misctypes.evars_flag ->
                        EConstr.constr Misctypes.with_bindings Misctypes.destruction_arg option ->
                        unit Proofview.tactic
  val rewriteInConcl : bool -> EConstr.constr -> unit Proofview.tactic
  val rewriteInHyp : bool -> EConstr.constr -> Names.Id.t -> unit Proofview.tactic
  val cutRewriteInConcl : bool -> EConstr.constr -> unit Proofview.tactic
  val cutRewriteInHyp : bool -> EConstr.types -> Names.Id.t -> unit Proofview.tactic
  val general_rewrite_ebindings_clause : Names.Id.t option ->
                                         orientation -> Locus.occurrences -> freeze_evars_flag -> dep_proof_flag ->
                                         ?tac:(unit Proofview.tactic * conditions) -> EConstr.constr Misctypes.with_bindings -> Misctypes.evars_flag -> unit Proofview.tactic
  val subst : Names.Id.t list -> unit Proofview.tactic

  type subst_tactic_flags = {
    only_leibniz : bool;
    rewrite_dependent_proof : bool
  }
  val subst_all : ?flags:subst_tactic_flags -> unit -> unit Proofview.tactic

  val general_rewrite_in :
    orientation -> Locus.occurrences -> freeze_evars_flag -> dep_proof_flag ->
    ?tac:(unit Proofview.tactic * conditions) -> Names.Id.t -> EConstr.constr -> Misctypes.evars_flag -> unit Proofview.tactic

  val general_setoid_rewrite_clause :
  (Names.Id.t option -> orientation -> Locus.occurrences -> EConstr.constr Misctypes.with_bindings ->
   new_goals:EConstr.constr list -> unit Proofview.tactic) Hook.t

  val discrConcl   : unit Proofview.tactic
  val rewriteLR : ?tac:(unit Proofview.tactic * conditions) -> EConstr.constr -> unit Proofview.tactic
  val rewriteRL : ?tac:(unit Proofview.tactic * conditions) -> EConstr.constr  -> unit Proofview.tactic
  val general_rewrite_bindings :
    orientation -> Locus.occurrences -> freeze_evars_flag -> dep_proof_flag ->
    ?tac:(unit Proofview.tactic * conditions) -> EConstr.constr Misctypes.with_bindings -> Misctypes.evars_flag -> unit Proofview.tactic
  val discriminable : Environ.env -> Evd.evar_map -> EConstr.constr -> EConstr.constr -> bool
  val discrHyp : Names.Id.t -> unit Proofview.tactic
  val injectable : Environ.env -> Evd.evar_map -> EConstr.constr -> EConstr.constr -> bool
  val injHyp : Misctypes.clear_flag -> Names.Id.t -> unit Proofview.tactic
  val subst_gen : bool -> Names.Id.t list -> unit Proofview.tactic
end

module Contradiction :
sig
  val contradiction : EConstr.constr Misctypes.with_bindings option -> unit Proofview.tactic
  val absurd : EConstr.constr -> unit Proofview.tactic
end

module Inv :
sig
  val dinv :
    Misctypes.inversion_kind -> EConstr.constr option ->
    Tactypes.or_and_intro_pattern option -> Misctypes.quantified_hypothesis -> unit Proofview.tactic
  val inv_clause :
    Misctypes.inversion_kind -> Tactypes.or_and_intro_pattern option -> Names.Id.t list ->
    Misctypes.quantified_hypothesis -> unit Proofview.tactic
  val inv_clear_tac : Names.Id.t -> unit Proofview.tactic
  val inv_tac : Names.Id.t -> unit Proofview.tactic
  val dinv_tac : Names.Id.t -> unit Proofview.tactic
  val dinv_clear_tac : Names.Id.t -> unit Proofview.tactic
  val inv : Misctypes.inversion_kind -> Tactypes.or_and_intro_pattern option ->
            Misctypes.quantified_hypothesis -> unit Proofview.tactic
end

module Leminv :
sig
  val lemInv_clause :
    Misctypes.quantified_hypothesis -> EConstr.constr -> Names.Id.t list -> unit Proofview.tactic
  val add_inversion_lemma_exn :
    Names.Id.t -> Constrexpr.constr_expr -> Misctypes.glob_sort -> bool -> (Names.Id.t -> unit Proofview.tactic) ->
    unit
end

module Hints :
sig

  type raw_hint = EConstr.t * EConstr.types * Univ.universe_context_set

  type 'a hint_ast =
    | Res_pf     of 'a (* Hint Apply *)
    | ERes_pf    of 'a (* Hint EApply *)
    | Give_exact of 'a
    | Res_pf_THEN_trivial_fail of 'a (* Hint Immediate *)
    | Unfold_nth of Names.evaluable_global_reference       (* Hint Unfold *)
    | Extern     of Genarg.glob_generic_argument (* Hint Extern *)

  type hint

  type debug =
    | Debug | Info | Off

  type 'a hints_path_atom_gen =
    | PathHints of 'a list
    | PathAny

  type hint_term =
    | IsGlobRef of Globnames.global_reference
    | IsConstr of EConstr.constr * Univ.ContextSet.t

  type hint_db_name = string
  type hint_info = (Names.Id.t list * Pattern.constr_pattern) Vernacexpr.hint_info_gen
  type hnf = bool
  type hints_path_atom = Globnames.global_reference hints_path_atom_gen

  type 'a hints_path_gen =
    | PathAtom of 'a hints_path_atom_gen
    | PathStar of 'a hints_path_gen
    | PathSeq of 'a hints_path_gen * 'a hints_path_gen
    | PathOr of 'a hints_path_gen * 'a hints_path_gen
    | PathEmpty
    | PathEpsilon

  type hints_path = Globnames.global_reference hints_path_gen

  type hints_entry =
    | HintsResolveEntry of (hint_info * Decl_kinds.polymorphic * hnf * hints_path_atom * hint_term) list
    | HintsImmediateEntry of (hints_path_atom * Decl_kinds.polymorphic * hint_term) list
    | HintsCutEntry of hints_path
    | HintsUnfoldEntry of Names.evaluable_global_reference list
    | HintsTransparencyEntry of Names.evaluable_global_reference list * bool
    | HintsModeEntry of Globnames.global_reference * Vernacexpr.hint_mode list
    | HintsExternEntry of hint_info * Genarg.glob_generic_argument

  type 'a with_metadata = private {
      pri     : int;
      poly    : Decl_kinds.polymorphic;
      pat     : Pattern.constr_pattern option;
      name    : hints_path_atom;
      db : string option;
      secvars : Names.Id.Pred.t;
      code    : 'a;
    }
  type full_hint = hint with_metadata

  module Hint_db :
  sig
    type t
    val empty : ?name:hint_db_name -> Names.transparent_state -> bool -> t
    val transparent_state : t -> Names.transparent_state
    val iter : (Globnames.global_reference option ->
                Vernacexpr.hint_mode array list -> full_hint list -> unit) -> t -> unit
  end
  type hint_db = Hint_db.t

  val add_hints : bool -> hint_db_name list -> hints_entry -> unit
  val searchtable_map : hint_db_name -> hint_db
  val pp_hints_path_atom : ('a -> Pp.std_ppcmds) -> 'a hints_path_atom_gen -> Pp.std_ppcmds
  val pp_hints_path_gen : ('a -> Pp.std_ppcmds) -> 'a hints_path_gen -> Pp.std_ppcmds
  val glob_hints_path_atom :
    Libnames.reference hints_path_atom_gen -> Globnames.global_reference hints_path_atom_gen
  val pp_hints_path : hints_path -> Pp.std_ppcmds
  val glob_hints_path :
<<<<<<< HEAD
    Libnames.reference hints_path_gen -> Globnames.global_reference hints_path_gen
=======
    Prelude.reference hints_path_gen -> Globnames.global_reference hints_path_gen
  val run_hint : hint ->
    ((raw_hint * Clenv.clausenv) hint_ast -> 'r Proofview.tactic) -> 'r Proofview.tactic
>>>>>>> 04c65cdb
  val typeclasses_db : hint_db_name
  val add_hints_init : (unit -> unit) -> unit
  val create_hint_db : bool -> hint_db_name -> Names.transparent_state -> bool -> unit
  val empty_hint_info : 'a Vernacexpr.hint_info_gen
  val repr_hint : hint -> (raw_hint * Clenv.clausenv) hint_ast
  val pr_hint_db : Hint_db.t -> Pp.std_ppcmds
end

module Auto :
sig
  val default_auto : unit Proofview.tactic
  val full_trivial : ?debug:Hints.debug ->
                     Tactypes.delayed_open_constr list -> unit Proofview.tactic
  val h_auto   : ?debug:Hints.debug ->
                 int option -> Tactypes.delayed_open_constr list -> Hints.hint_db_name list option -> unit Proofview.tactic
  val h_trivial : ?debug:Hints.debug ->
                  Tactypes.delayed_open_constr list -> Hints.hint_db_name list option -> unit Proofview.tactic
  val new_full_auto : ?debug:Hints.debug ->
                      int -> Tactypes.delayed_open_constr list -> unit Proofview.tactic
  val full_auto : ?debug:Hints.debug ->
                  int -> Tactypes.delayed_open_constr list -> unit Proofview.tactic
  val new_auto : ?debug:Hints.debug ->
                 int -> Tactypes.delayed_open_constr list -> Hints.hint_db_name list -> unit Proofview.tactic
  val default_full_auto : unit Proofview.tactic
end

module Eauto :
sig
  val e_assumption : unit Proofview.tactic
  val e_give_exact : ?flags:Unification.unify_flags -> EConstr.constr -> unit Proofview.tactic
  val prolog_tac : Tactypes.delayed_open_constr list -> int -> unit Proofview.tactic
  val make_dimension : int option -> int option -> bool * int
  val gen_eauto : ?debug:Hints.debug -> bool * int -> Tactypes.delayed_open_constr list ->
                  Hints.hint_db_name list option -> unit Proofview.tactic
  val autounfold_tac : Hints.hint_db_name list option -> Locus.clause -> unit Proofview.tactic
  val autounfold_one : Hints.hint_db_name list -> Locus.hyp_location option -> unit Proofview.tactic
  val eauto_with_bases :
    ?debug:Hints.debug -> bool * int -> Tactypes.delayed_open_constr list -> Hints.hint_db list -> Proof_type.tactic
end

module Class_tactics :
sig

  type search_strategy =
    | Dfs
    | Bfs

  val set_typeclasses_debug : bool -> unit
  val set_typeclasses_strategy : search_strategy -> unit
  val set_typeclasses_depth : int option -> unit
  val typeclasses_eauto : ?only_classes:bool -> ?st:Names.transparent_state -> ?strategy:search_strategy ->
                        depth:(Int.t option) ->
                        Hints.hint_db_name list -> unit Proofview.tactic
  val head_of_constr : Names.Id.t -> EConstr.constr -> unit Proofview.tactic
  val not_evar : EConstr.constr -> unit Proofview.tactic
  val is_ground : EConstr.constr -> unit Proofview.tactic
  val autoapply : EConstr.constr -> Hints.hint_db_name -> unit Proofview.tactic
  val catchable : exn -> bool
end

module Eqdecide :
sig
  val compare : EConstr.constr -> EConstr.constr -> unit Proofview.tactic
  val decideEqualityGoal : unit Proofview.tactic
end

module Autorewrite :
sig
  type rew_rule = { rew_lemma: Constr.t;
                    rew_type: Term.types;
                    rew_pat: Constr.t;
                    rew_ctx: Univ.ContextSet.t;
                    rew_l2r: bool;
                    rew_tac: Genarg.glob_generic_argument option }
  type raw_rew_rule = (Constr.t Univ.in_universe_context_set * bool *
                         Genarg.raw_generic_argument option)
                        Loc.located
  val auto_multi_rewrite : ?conds:Equality.conditions -> string list -> Locus.clause -> unit Proofview.tactic
  val auto_multi_rewrite_with : ?conds:Equality.conditions -> unit Proofview.tactic -> string list -> Locus.clause -> unit Proofview.tactic
  val add_rew_rules : string -> raw_rew_rule list -> unit
  val find_rewrites : string -> rew_rule list
  val find_matches : string -> Constr.t -> rew_rule list
  val print_rewrite_hintdb : string -> Pp.std_ppcmds
end

(************************************************************************)
(* End of modules from tactics/                                         *)
(************************************************************************)

(************************************************************************)
(* Modules from vernac/                                                 *)
(************************************************************************)

module Ppvernac :
sig
  val pr_vernac : Vernacexpr.vernac_expr -> Pp.std_ppcmds
  val pr_rec_definition : (Vernacexpr.fixpoint_expr * Vernacexpr.decl_notation list) -> Pp.std_ppcmds
end

module Lemmas :
sig

  type 'a declaration_hook

  val mk_hook :
    (Decl_kinds.locality -> Globnames.global_reference -> 'a) -> 'a declaration_hook
  val start_proof : Names.Id.t -> ?pl:Proof_global.universe_binders -> Decl_kinds.goal_kind -> Evd.evar_map ->
    ?terminator:(Proof_global.lemma_possible_guards -> unit declaration_hook -> Proof_global.proof_terminator) ->
    ?sign:Environ.named_context_val -> EConstr.types ->
    ?init_tac:unit Proofview.tactic -> ?compute_guard:Proof_global.lemma_possible_guards ->
    unit declaration_hook -> unit
  val call_hook :
    Future.fix_exn -> 'a declaration_hook -> Decl_kinds.locality -> Globnames.global_reference -> 'a
  val save_proof : ?proof:Proof_global.closed_proof -> Vernacexpr.proof_end -> unit
  val get_current_context : unit -> Evd.evar_map * Environ.env
end

module Himsg :
sig
  val explain_refiner_error : Logic.refiner_error -> Pp.std_ppcmds
  val explain_pretype_error : Environ.env -> Evd.evar_map -> Pretype_errors.pretype_error -> Pp.std_ppcmds
end

module ExplainErr :
sig
  val process_vernac_interp_error : ?allow_uncaught:bool -> Util.iexn -> Util.iexn
  val register_additional_error_info : (Util.iexn -> Pp.std_ppcmds option Loc.located option) -> unit
end

module Locality :
sig
  val make_section_locality : bool option -> bool
  module LocalityFixme : sig
    val consume : unit -> bool option
  end
  val make_module_locality : bool option -> bool
end

module Metasyntax :
sig

  val add_token_obj : string -> unit

  type any_entry = AnyEntry : 'a Pcoq.Gram.entry -> any_entry
  val register_grammar : string -> any_entry list -> unit

end

module Search :
sig
  type glob_search_about_item =
                              | GlobSearchSubPattern of Pattern.constr_pattern
                              | GlobSearchString of string
  type filter_function = Globnames.global_reference -> Environ.env -> Constr.t -> bool
  type display_function = Globnames.global_reference -> Environ.env -> Constr.t -> unit
  val search_about_filter : glob_search_about_item -> filter_function
  val module_filter : Names.DirPath.t list * bool -> filter_function
  val generic_search : int option -> display_function -> unit
end

module Obligations :
sig
  val default_tactic : unit Proofview.tactic ref
  val obligation : int * Names.Id.t option * Constrexpr.constr_expr option ->
                   Genarg.glob_generic_argument option -> unit
  val next_obligation : Names.Id.t option -> Genarg.glob_generic_argument option -> unit
  val try_solve_obligation : int -> Names.Id.t option -> unit Proofview.tactic option -> unit
  val try_solve_obligations : Names.Id.t option -> unit Proofview.tactic option -> unit
  val solve_all_obligations : unit Proofview.tactic option -> unit
  val admit_obligations : Names.Id.t option -> unit
  val show_obligations : ?msg:bool -> Names.Id.t option -> unit
  val show_term : Names.Id.t option -> Pp.std_ppcmds
end

module Command :
sig
  open Names
  open Constrexpr
  open Vernacexpr

  type structured_fixpoint_expr = {
    fix_name : Id.t;
    fix_univs : lident list option;
    fix_annot : Id.t Loc.located option;
    fix_binders : local_binder_expr list;
    fix_body : constr_expr option;
    fix_type : constr_expr
  }

  type structured_one_inductive_expr = {
    ind_name : Id.t;
    ind_univs : lident list option;
    ind_arity : constr_expr;
    ind_lc : (Id.t * constr_expr) list
  }

  type structured_inductive_expr =
    local_binder_expr list * structured_one_inductive_expr list

  type recursive_preentry = Names.Id.t list * Constr.t option list * Constr.types list

  type one_inductive_impls

  val do_mutual_inductive :
    (Vernacexpr.one_inductive_expr * Vernacexpr.decl_notation list) list -> Decl_kinds.cumulative_inductive_flag -> Decl_kinds.polymorphic ->
    Decl_kinds.private_flag -> Decl_kinds.recursivity_kind -> unit

  val do_definition : Names.Id.t -> Decl_kinds.definition_kind -> Vernacexpr.lident list option ->
    Constrexpr.local_binder_expr list -> Redexpr.red_expr option -> Constrexpr.constr_expr ->
    Constrexpr.constr_expr option -> unit Lemmas.declaration_hook -> unit

  val do_fixpoint :
    Decl_kinds.locality -> Decl_kinds.polymorphic -> (Vernacexpr.fixpoint_expr * Vernacexpr.decl_notation list) list -> unit

  val extract_fixpoint_components : bool ->
    (Vernacexpr.fixpoint_expr * Vernacexpr.decl_notation list) list ->
    structured_fixpoint_expr list * Vernacexpr.decl_notation list

  val interp_fixpoint :
    structured_fixpoint_expr list -> Vernacexpr.decl_notation list ->
    recursive_preentry * Vernacexpr.lident list option * UState.t *
      (EConstr.rel_context * Impargs.manual_implicits * int option) list

  val extract_mutual_inductive_declaration_components :
    (Vernacexpr.one_inductive_expr * Vernacexpr.decl_notation list) list ->
    structured_inductive_expr * Libnames.qualid list * Vernacexpr.decl_notation list

  val interp_mutual_inductive :
    structured_inductive_expr -> Vernacexpr.decl_notation list ->
    Decl_kinds.cumulative_inductive_flag ->
    Decl_kinds.polymorphic ->
    Decl_kinds.private_flag -> Decl_kinds.recursivity_kind ->
    Entries.mutual_inductive_entry * Universes.universe_binders * one_inductive_impls list

  val declare_mutual_inductive_with_eliminations :
    Entries.mutual_inductive_entry -> Universes.universe_binders -> one_inductive_impls list ->
    Names.MutInd.t
end

module Classes :
sig
  val set_typeclass_transparency : Names.evaluable_global_reference -> bool -> bool -> unit
  val new_instance :
    ?abstract:bool ->
    ?global:bool ->
    ?refine:bool ->
    Decl_kinds.polymorphic ->
    Constrexpr.local_binder_expr list ->
    Constrexpr.typeclass_constraint ->
    (bool * Constrexpr.constr_expr) option ->
    ?generalize:bool ->
    ?tac:unit Proofview.tactic  ->
    ?hook:(Globnames.global_reference -> unit) ->
    Vernacexpr.hint_info_expr ->
    Names.Id.t
end

module Vernacinterp :
sig
  type deprecation = bool

  type vernac_command = Genarg.raw_generic_argument list -> unit -> unit

  val vinterp_add : deprecation -> Vernacexpr.extend_name ->
    vernac_command -> unit

end

module Mltop :
sig
  val declare_cache_obj : (unit -> unit) -> string -> unit
  val add_known_plugin : (unit -> unit) -> string -> unit
  val add_known_module : string -> unit
  val module_is_known : string -> bool
end

module Topfmt :
sig
  val std_ft : Format.formatter ref
  val with_output_to : out_channel -> Format.formatter
  val get_margin : unit -> int option
end

module Vernacentries :
sig
  val dump_global : Libnames.reference Misctypes.or_by_notation -> unit
  val interp_redexp_hook : (Environ.env -> Evd.evar_map -> Genredexpr.raw_red_expr ->
                            Evd.evar_map * Redexpr.red_expr) Hook.t
  val command_focus : unit Proof.focus_kind
end

(************************************************************************)
(* End of modules from vernac/                                          *)
(************************************************************************)

(************************************************************************)
(* Modules from stm/                                                    *)
(************************************************************************)

module Vernac_classifier :
sig
  val declare_vernac_classifier :
    Vernacexpr.extend_name -> (Genarg.raw_generic_argument list -> unit -> Vernacexpr.vernac_classification) -> unit
  val classify_as_proofstep : Vernacexpr.vernac_classification
  val classify_as_query : Vernacexpr.vernac_classification
  val classify_as_sideeff : Vernacexpr.vernac_classification
  val classify_vernac : Vernacexpr.vernac_expr -> Vernacexpr.vernac_classification
end

module Stm :
sig
  type state
  val state_of_id :
    Stateid.t -> [ `Valid of state option | `Expired | `Error of exn ]
end

(************************************************************************)
(* End of modules from stm/                                             *)
(************************************************************************)

(************************************************************************)
(* Modules from highparsing/                                            *)
(************************************************************************)

module G_vernac :
sig

  val def_body : Vernacexpr.definition_expr Pcoq.Gram.entry
  val section_subset_expr : Vernacexpr.section_subset_expr Pcoq.Gram.entry
  val query_command : (Vernacexpr.goal_selector option -> Vernacexpr.vernac_expr) Pcoq.Gram.entry

end

module G_proofs :
sig

  val hint : Vernacexpr.hints_expr Pcoq.Gram.entry
  val hint_proof_using : 'a Pcoq.Gram.entry -> 'a option -> 'a option

end

(************************************************************************)
(* End of modules from highparsing/                                     *)
(************************************************************************)<|MERGE_RESOLUTION|>--- conflicted
+++ resolved
@@ -4626,6 +4626,7 @@
   val get_current_proof_name : unit -> Names.Id.t
   [@@ocaml.deprecated "use Proof_global.get_current_proof_name"]
 
+  val current_proof_statement : unit -> Names.Id.t * Decl_kinds.goal_kind * EConstr.types
 end
 
 module Clenv :
@@ -5030,30 +5031,8 @@
 
 module Ind_tables :
 sig
-<<<<<<< HEAD
   type individual
   type 'a scheme_kind
-=======
-  val solve_by_implicit_tactic : unit -> Pretyping.inference_hook option
-  val refine_by_tactic : Environ.env -> Evd.evar_map -> EConstr.types -> unit Proofview.tactic ->
-                         Term.constr * Evd.evar_map
-  val declare_implicit_tactic : unit Proofview.tactic -> unit
-  val clear_implicit_tactic : unit -> unit
-  val by : unit Proofview.tactic -> bool
-  val solve : ?with_end_tac:unit Proofview.tactic ->
-      Vernacexpr.goal_selector -> int option -> unit Proofview.tactic ->
-      Proof.proof -> Proof.proof * bool
-  val cook_proof :
-    unit -> (Names.Id.t * (Safe_typing.private_constants Entries.definition_entry * Proof_global.proof_universes * Decl_kinds.goal_kind))
-
-  val get_current_context : unit -> Evd.evar_map * Environ.env
-
-  val current_proof_statement : unit -> Names.Id.t * Decl_kinds.goal_kind * EConstr.types
-
-  (* Deprecated *)
-  val delete_current_proof : unit -> unit
-  [@@ocaml.deprecated "use Proof_global.discard_current"]
->>>>>>> 04c65cdb
 
   val check_scheme : 'a scheme_kind -> Names.inductive -> bool
   val find_scheme : ?mode:Declare.internal_flag -> 'a scheme_kind -> Names.inductive -> Names.Constant.t * Safe_typing.private_constants
@@ -5422,13 +5401,9 @@
     Libnames.reference hints_path_atom_gen -> Globnames.global_reference hints_path_atom_gen
   val pp_hints_path : hints_path -> Pp.std_ppcmds
   val glob_hints_path :
-<<<<<<< HEAD
     Libnames.reference hints_path_gen -> Globnames.global_reference hints_path_gen
-=======
-    Prelude.reference hints_path_gen -> Globnames.global_reference hints_path_gen
   val run_hint : hint ->
     ((raw_hint * Clenv.clausenv) hint_ast -> 'r Proofview.tactic) -> 'r Proofview.tactic
->>>>>>> 04c65cdb
   val typeclasses_db : hint_db_name
   val add_hints_init : (unit -> unit) -> unit
   val create_hint_db : bool -> hint_db_name -> Names.transparent_state -> bool -> unit
