--- conflicted
+++ resolved
@@ -410,12 +410,8 @@
 
 let declare_instance info local glob =
   let ty = Global.type_of_global_unsafe glob in
-<<<<<<< HEAD
+  let info = Option.default {hint_priority = None; hint_pattern = None} info in
     match class_of_constr Evd.empty (EConstr.of_constr ty) with
-=======
-  let info = Option.default {hint_priority = None; hint_pattern = None} info in
-    match class_of_constr ty with
->>>>>>> 4fd59386
     | Some (rels, ((tc,_), args) as _cl) ->
       add_instance (new_instance tc info (not local) (Flags.use_polymorphic_flag ()) glob)
     | None -> ()
